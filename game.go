--- conflicted
+++ resolved
@@ -45,11 +45,8 @@
 var scale int = 3
 var interp bool
 var onion bool
-<<<<<<< HEAD
 var fastAnimation = true
-=======
 var blendPicts bool
->>>>>>> a62c3401
 var linear bool
 var smoothDebug bool
 var drawFilter = ebiten.FilterNearest
