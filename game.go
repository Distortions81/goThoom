--- conflicted
+++ resolved
@@ -1211,12 +1211,7 @@
 	gameWin.Resizable = true
 	gameWin.Movable = true
 	gameWin.NoScale = true
-<<<<<<< HEAD
-	//gameWin.SetZone(eui.HZoneCenterLeft, eui.VZoneMiddleTop)
-=======
 	gameWin.AlwaysDrawFirst = true
-	//gameWin.SetZone(eui.HZoneCenter, eui.VZoneMiddle)
->>>>>>> 393cda1c
 	gameWin.MarkOpen()
 }
 
