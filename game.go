--- conflicted
+++ resolved
@@ -1162,11 +1162,7 @@
 	var size eui.Point
 	if gs.AnyGameWindowSize {
 		if gs.GameWindow.Size.X > 0 && gs.GameWindow.Size.Y > 0 {
-<<<<<<< HEAD
 			gameWin.Size = eui.Point{X: float32(gs.GameWindow.Size.X) * float32(ssx), Y: float32(gs.GameWindow.Size.Y) * float32(ssy)}
-=======
-			size = eui.Point{X: float32(gs.GameWindow.Size.X) * float32(ssx), Y: float32(gs.GameWindow.Size.Y) * float32(ssy)}
->>>>>>> df56aae2
 		} else {
 			size = eui.Point{X: float32(gameAreaSizeX) * float32(gs.GameScale), Y: float32(gameAreaSizeY) * float32(gs.GameScale)}
 		}
@@ -1183,12 +1179,7 @@
 	if gs.GameWindow.Position.X != 0 || gs.GameWindow.Position.Y != 0 {
 		gameWin.Position = eui.Point{X: float32(gs.GameWindow.Position.X) * float32(ssx), Y: float32(gs.GameWindow.Position.Y) * float32(ssy)}
 	} else {
-<<<<<<< HEAD
 		gameWin.Position = eui.Point{X: float32(ssx)/2 - gameWin.Size.X/2, Y: 50}
-=======
-		pos := eui.Point{X: float32(ssx)/2 - size.X/2, Y: 50}
-		gameWin.Position = eui.ScreenToNormal(pos)
->>>>>>> df56aae2
 	}
 
 	gameWin.Closable = false
