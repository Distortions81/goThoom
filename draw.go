--- conflicted
+++ resolved
@@ -184,15 +184,7 @@
 		simpleEncrypt(data)
 	}
 	if err := parseDrawState(data); err != nil {
-<<<<<<< HEAD
 		logDebugPacket(fmt.Sprintf("failed to parse draw state stage=%v", err), data)
-=======
-		n := len(data)
-		if n > 16 {
-			n = 16
-		}
-		logDebug("failed to parse draw state: %v data: % x", err, data[:n])
->>>>>>> 74ba8ec0
 	}
 }
 
@@ -267,40 +259,12 @@
 	return data, true
 }
 
-<<<<<<< HEAD
 // parseDrawState decodes the draw state data. It returns an error when the
 // packet appears malformed, indicating the parsing stage that failed.
 func parseDrawState(data []byte) error {
 	stage := "header"
 	if len(data) < 9 {
 		return errors.New(stage)
-=======
-// parseInfoStrings walks the info string segment of a draw state packet. It
-// returns the remaining data after the terminating NUL byte. When a terminating
-// NUL is missing a descriptive error is returned.
-func parseInfoStrings(data []byte) ([]byte, error) {
-	for {
-		if len(data) == 0 {
-			return nil, fmt.Errorf("missing info-string terminator")
-		}
-		idx := bytes.IndexByte(data, 0)
-		if idx < 0 {
-			return nil, fmt.Errorf("missing info-string terminator")
-		}
-		if idx == 0 {
-			return data[1:], nil
-		}
-		handleInfoText(data[:idx])
-		data = data[idx+1:]
-	}
-}
-
-// parseDrawState decodes the draw state data. It returns an error when the
-// packet appears malformed.
-func parseDrawState(data []byte) error {
-	if len(data) < 9 {
-		return fmt.Errorf("malformed draw state: short header")
->>>>>>> 74ba8ec0
 	}
 
 	ackCmd := data[0]
@@ -310,30 +274,18 @@
 
 	stage = "descriptor count"
 	if len(data) <= p {
-<<<<<<< HEAD
-		return errors.New(stage)
-=======
-		return fmt.Errorf("malformed draw state: missing descriptor count")
->>>>>>> 74ba8ec0
+		return errors.New(stage)
 	}
 	descCount := int(data[p])
 	p++
 	if descCount > maxDescriptors {
-<<<<<<< HEAD
-		return errors.New(stage)
-=======
-		return fmt.Errorf("malformed draw state: too many descriptors")
->>>>>>> 74ba8ec0
+		return errors.New(stage)
 	}
 	stage = "descriptor"
 	descs := make([]frameDescriptor, 0, descCount)
 	for i := 0; i < descCount && p < len(data); i++ {
 		if p+4 > len(data) {
-<<<<<<< HEAD
-			return errors.New(stage)
-=======
-			return fmt.Errorf("malformed draw state: descriptor truncated")
->>>>>>> 74ba8ec0
+			return errors.New(stage)
 		}
 		d := frameDescriptor{}
 		d.Index = data[p]
@@ -347,26 +299,15 @@
 				playerIndex = d.Index
 			}
 		} else {
-<<<<<<< HEAD
 			return errors.New(stage)
 		}
 		if p >= len(data) {
 			return errors.New(stage)
-=======
-			return fmt.Errorf("malformed draw state: missing descriptor name terminator")
-		}
-		if p >= len(data) {
-			return fmt.Errorf("malformed draw state: missing descriptor color count")
->>>>>>> 74ba8ec0
 		}
 		cnt := int(data[p])
 		p++
 		if p+cnt > len(data) {
-<<<<<<< HEAD
-			return errors.New(stage)
-=======
-			return fmt.Errorf("malformed draw state: descriptor colors truncated")
->>>>>>> 74ba8ec0
+			return errors.New(stage)
 		}
 		d.Colors = append([]byte(nil), data[p:p+cnt]...)
 		p += cnt
@@ -376,11 +317,7 @@
 
 	stage = "stats"
 	if len(data) < p+7 {
-<<<<<<< HEAD
-		return errors.New(stage)
-=======
-		return fmt.Errorf("malformed draw state: missing stats")
->>>>>>> 74ba8ec0
+		return errors.New(stage)
 	}
 	hp := int(data[p])
 	hpMax := int(data[p+1])
@@ -394,11 +331,7 @@
 
 	stage = "picture count"
 	if len(data) <= p {
-<<<<<<< HEAD
-		return errors.New(stage)
-=======
-		return fmt.Errorf("malformed draw state: missing picture count")
->>>>>>> 74ba8ec0
+		return errors.New(stage)
 	}
 	pictCount := int(data[p])
 	p++
@@ -406,11 +339,7 @@
 	stage = "picture header"
 	if pictCount == 255 {
 		if len(data) < p+2 {
-<<<<<<< HEAD
-			return errors.New(stage)
-=======
-			return fmt.Errorf("malformed draw state: missing pictAgain count")
->>>>>>> 74ba8ec0
+			return errors.New(stage)
 		}
 		pictAgain = int(data[p])
 		pictCount = int(data[p+1])
@@ -418,11 +347,7 @@
 	}
 	stage = "picture count"
 	if pictAgain+pictCount > maxPictures {
-<<<<<<< HEAD
-		return errors.New(stage)
-=======
-		return fmt.Errorf("malformed draw state: too many pictures")
->>>>>>> 74ba8ec0
+		return errors.New(stage)
 	}
 
 	stage = "pictures"
@@ -456,20 +381,12 @@
 
 	stage = "mobile count"
 	if len(data) <= p {
-<<<<<<< HEAD
-		return errors.New(stage)
-=======
-		return fmt.Errorf("malformed draw state: missing mobile count")
->>>>>>> 74ba8ec0
+		return errors.New(stage)
 	}
 	mobileCount := int(data[p])
 	p++
 	if mobileCount > maxMobiles {
-<<<<<<< HEAD
-		return errors.New(stage)
-=======
-		return fmt.Errorf("malformed draw state: too many mobiles")
->>>>>>> 74ba8ec0
+		return errors.New(stage)
 	}
 	stage = "mobiles"
 	mobiles := make([]frameMobile, 0, mobileCount)
@@ -599,7 +516,6 @@
 	logDebug("draw state cmd=%d ack=%d resend=%d desc=%d pict=%d again=%d mobile=%d state=%d",
 		ackCmd, ackFrame, resendFrame, len(descs), len(pics), pictAgain, len(mobiles), len(stateData))
 
-<<<<<<< HEAD
 	stage = "info strings"
 	for {
 		if len(stateData) == 0 {
@@ -615,84 +531,46 @@
 		}
 		handleInfoText(stateData[:idx])
 		stateData = stateData[idx+1:]
-=======
-	stateData, infoErr := parseInfoStrings(stateData)
-	if infoErr != nil {
-		logDebug("warning: %v", infoErr)
-		if !recoverInfoStringErrors {
-			return infoErr
-		}
-		// unable to parse further segments; return success after logging
-		return nil
->>>>>>> 74ba8ec0
 	}
 
 	stage = "bubble count"
 	if len(stateData) == 0 {
-<<<<<<< HEAD
-		return errors.New(stage)
-=======
-		return fmt.Errorf("malformed draw state: missing bubble count")
->>>>>>> 74ba8ec0
+		return errors.New(stage)
 	}
 	bubbleCount := int(stateData[0])
 	stateData = stateData[1:]
 	if bubbleCount > maxBubbles {
-<<<<<<< HEAD
-		return errors.New(stage)
-=======
-		return fmt.Errorf("malformed draw state: too many bubbles")
->>>>>>> 74ba8ec0
+		return errors.New(stage)
 	}
 	stage = "bubble"
 	for i := 0; i < bubbleCount; i++ {
 		if len(stateData) < 2 {
-<<<<<<< HEAD
-			return errors.New(stage)
-=======
-			return fmt.Errorf("malformed draw state: bubble header truncated")
->>>>>>> 74ba8ec0
+			return errors.New(stage)
 		}
 		idx := stateData[0]
 		typ := int(stateData[1])
 		p := 2
 		if typ&kBubbleNotCommon != 0 {
 			if len(stateData) < p+1 {
-<<<<<<< HEAD
 				return errors.New(stage)
-=======
-				return fmt.Errorf("malformed draw state: bubble language truncated")
->>>>>>> 74ba8ec0
 			}
 			p++
 		}
 		var h, v int16
 		if typ&kBubbleFar != 0 {
 			if len(stateData) < p+4 {
-<<<<<<< HEAD
 				return errors.New(stage)
-=======
-				return fmt.Errorf("malformed draw state: bubble coordinates truncated")
->>>>>>> 74ba8ec0
 			}
 			h = int16(binary.BigEndian.Uint16(stateData[p:]))
 			v = int16(binary.BigEndian.Uint16(stateData[p+2:]))
 			p += 4
 		}
 		if len(stateData) < p {
-<<<<<<< HEAD
 			return errors.New(stage)
 		}
 		end := bytes.IndexByte(stateData[p:], 0)
 		if end < 0 {
 			return errors.New(stage)
-=======
-			return fmt.Errorf("malformed draw state: bubble text missing")
-		}
-		end := bytes.IndexByte(stateData[p:], 0)
-		if end < 0 {
-			return fmt.Errorf("malformed draw state: missing bubble text terminator")
->>>>>>> 74ba8ec0
 		}
 		bubbleData := stateData[:p+end+1]
 		if verb, txt, bubbleName, lang, code, target := decodeBubble(bubbleData); txt != "" || code != kBubbleCodeKnown {
@@ -800,21 +678,13 @@
 
 	stage = "sound count"
 	if len(stateData) < 1 {
-<<<<<<< HEAD
-		return errors.New(stage)
-=======
-		return fmt.Errorf("malformed draw state: missing sound count")
->>>>>>> 74ba8ec0
+		return errors.New(stage)
 	}
 	soundCount := int(stateData[0])
 	stateData = stateData[1:]
 	stage = "sounds"
 	if len(stateData) < soundCount*2 {
-<<<<<<< HEAD
-		return errors.New(stage)
-=======
-		return fmt.Errorf("malformed draw state: sound data truncated")
->>>>>>> 74ba8ec0
+		return errors.New(stage)
 	}
 	for i := 0; i < soundCount; i++ {
 		id := binary.BigEndian.Uint16(stateData[:2])
@@ -825,11 +695,7 @@
 	var ok bool
 	stateData, ok = parseInventory(stateData)
 	if !ok {
-<<<<<<< HEAD
-		return errors.New(stage)
-=======
-		return fmt.Errorf("malformed draw state: inventory")
->>>>>>> 74ba8ec0
+		return errors.New(stage)
 	}
 	return nil
 }