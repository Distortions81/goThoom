--- conflicted
+++ resolved
@@ -47,19 +47,12 @@
 	}
 }
 
-<<<<<<< HEAD
 func TestPreventOverlapTerminatesBetweenWindows(t *testing.T) {
 	screenWidth = 300
-=======
-func TestWindowTilingResolvesOverlapAfterDrag(t *testing.T) {
-	screenWidth = 200
->>>>>>> 62101018
 	screenHeight = 200
 	uiScale = 1
 	windows = nil
 	SetWindowTiling(true)
-<<<<<<< HEAD
-
 	left := &windowData{Open: true, Position: point{X: 0, Y: 0}, Size: point{X: 100, Y: 100}}
 	right := &windowData{Open: true, Position: point{X: 120, Y: 0}, Size: point{X: 100, Y: 100}}
 
@@ -78,29 +71,5 @@
 	case <-done:
 	case <-time.After(time.Second):
 		t.Fatalf("preventOverlap did not terminate")
-=======
-	SetWindowSnapping(true)
-
-	win1 := &windowData{Open: true, Size: point{X: 50, Y: 50}}
-	win2 := &windowData{Open: true, Position: point{X: 100, Y: 100}, Size: point{X: 50, Y: 50}, Movable: true}
-
-	win1.AddWindow(false)
-	win2.AddWindow(false)
-
-	dragWindowMove(win2, point{X: -60, Y: -60})
-
-	r1 := win1.getWinRect()
-	r2 := win2.getWinRect()
-	inter := intersectRect(r1, r2)
-	if inter.X1 <= inter.X0 || inter.Y1 <= inter.Y0 {
-		t.Fatalf("expected overlap during drag")
-	}
-
-	preventOverlap(win2)
-	r2 = win2.getWinRect()
-	inter = intersectRect(r1, r2)
-	if inter.X1 > inter.X0 && inter.Y1 > inter.Y0 {
-		t.Fatalf("windows still overlap after preventOverlap")
->>>>>>> 62101018
 	}
 }