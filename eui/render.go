package eui

import (
	"fmt"
	"image"
	"image/color"
	"math"
	"os"
	"strings"
	"time"

	"github.com/hajimehoshi/ebiten/v2"
	"github.com/hajimehoshi/ebiten/v2/ebitenutil"
	"github.com/hajimehoshi/ebiten/v2/text/v2"
	"github.com/hajimehoshi/ebiten/v2/vector"
)

const shadowAlphaDivisor = 16

var dumpDone bool

// Draw renders the UI to the provided screen image.
// Call this from your Ebiten Draw function.
func Draw(screen *ebiten.Image) {

<<<<<<< HEAD
=======
	pendingDropdowns = pendingDropdowns[:0]

	var hoverPinWin *windowData

>>>>>>> f0538af0
	for _, win := range windows {
		if !win.Open {
			continue
		}
		if win.HoverPin {
			hoverPinWin = win
		}
		win.Draw(screen)
	}

<<<<<<< HEAD
=======
	for _, dr := range pendingDropdowns {
		drawDropdownOptions(dr.item, dr.offset, dr.clip, screen)
	}

	if hoverPinWin != nil {
		drawZoneOverlay(screen, hoverPinWin)
		hoverPinWin.HoverPin = false
	}

>>>>>>> f0538af0
	if DumpMode && !dumpDone {
		if err := DumpCachedImages(); err != nil {
			panic(err)
		}
		dumpDone = true
		os.Exit(0)
	}
	if TreeMode && !dumpDone {
		if err := DumpTree(); err != nil {
			panic(err)
		}
		dumpDone = true
		os.Exit(0)
	}
}

func drawZoneOverlay(screen *ebiten.Image, win *windowData) {
	size := float32(20) * uiScale
	fillet := size / 4
	dark := color.NRGBA{R: 0x40, G: 0x40, B: 0x40, A: 0xC0}
	red := color.NRGBA{R: 0xFF, G: 0x00, B: 0x00, A: 0xFF}

	cx := win.getPosition().X + win.GetSize().X/2
	cy := win.getPosition().Y + win.GetSize().Y/2
	hSel := nearestHZone(cx, screenWidth)
	vSel := nearestVZone(cy, screenHeight)

	for h := HZoneLeft; h <= HZoneRight; h++ {
		for v := VZoneTop; v <= VZoneBottom; v++ {
			x := hZoneCoord(h, screenWidth)
			y := vZoneCoord(v, screenHeight)
			col := dark
			if h == hSel && v == vSel {
				col = red
			}
			rr := roundRect{
				Size:     point{X: size, Y: size},
				Position: point{X: x - size/2, Y: y - size/2},
				Fillet:   fillet,
				Filled:   true,
				Color:    col,
			}
			drawRoundRect(screen, &rr)
		}
	}
}

func (win *windowData) Draw(screen *ebiten.Image) {
	if win.Dirty || win.Render == nil {
		if CacheCheck {
			win.RenderCount++
		}
		size := win.GetSize()
		if win.Render == nil || win.Render.Bounds().Dx() != int(size.X) || win.Render.Bounds().Dy() != int(size.Y) {
			if size.X < 1 || size.Y < 1 {
				return
			}
			win.Render = ebiten.NewImage(int(size.X), int(size.Y))
		} else {
			win.Render.Clear()
		}
		origPos := win.Position
		win.Position = point{}
		win.drawBG(win.Render)
		win.drawItems(win.Render, origPos)
		win.drawScrollbars(win.Render)
		titleArea := win.Render.SubImage(win.getTitleRect().getRectangle()).(*ebiten.Image)
		win.drawWinTitle(titleArea)
		windowArea := win.Render.SubImage(win.getWinRect().getRectangle()).(*ebiten.Image)
		win.drawBorder(windowArea)
		win.Position = origPos
		win.Dirty = false
	}
	op := &ebiten.DrawImageOptions{}
	op.GeoM.Translate(float64(win.getPosition().X), float64(win.getPosition().Y))
	screen.DrawImage(win.Render, op)
	win.drawDebug(screen)
	if CacheCheck {
		ebitenutil.DebugPrintAt(screen, fmt.Sprintf("%d", win.RenderCount), int(win.getPosition().X), int(win.getPosition().Y))
	}
}

func (win *windowData) drawBG(screen *ebiten.Image) {
	if win.ShadowSize > 0 && win.ShadowColor.A > 0 {
		rr := roundRect{
			Size:     win.GetSize(),
			Position: win.getPosition(),
			Fillet:   win.Fillet,
			Filled:   true,
			Color:    win.ShadowColor,
		}
		drawDropShadow(screen, &rr, win.ShadowSize, win.ShadowColor)
	}
	r := rect{
		X0: win.getPosition().X + win.BorderPad*win.scale(),
		Y0: win.getPosition().Y + win.BorderPad*win.scale(),
		X1: win.getPosition().X + win.GetSize().X - win.BorderPad*win.scale(),
		Y1: win.getPosition().Y + win.GetSize().Y - win.BorderPad*win.scale(),
	}
	drawRoundRect(screen, &roundRect{
		Size:     point{X: r.X1 - r.X0, Y: r.Y1 - r.Y0},
		Position: point{X: r.X0, Y: r.Y0},
		Fillet:   win.Fillet,
		Filled:   true,
		Color:    win.Theme.Window.BGColor,
	})
}

func (win *windowData) drawWinTitle(screen *ebiten.Image) {
	// Window Title
	if win.TitleHeight > 0 {
		screen.Fill(win.Theme.Window.TitleBGColor)

		textSize := ((win.GetTitleSize()) / 2)
		face := textFace(textSize)

		skipTitleText := false
		textWidth, textHeight := text.Measure(win.Title, face, 0)
		if textWidth > float64(win.GetSize().X) ||
			textHeight > float64(win.GetTitleSize()) {
			skipTitleText = true
		}

		//Title text
		if !skipTitleText {
			loo := text.LayoutOptions{
				LineSpacing:    0, //No multi-line titles
				PrimaryAlign:   text.AlignStart,
				SecondaryAlign: text.AlignCenter,
			}
			tdop := ebiten.DrawImageOptions{}
			tdop.GeoM.Translate(float64(win.getPosition().X+((win.GetTitleSize())/4)),
				float64(win.getPosition().Y+((win.GetTitleSize())/2)))

			top := &text.DrawOptions{DrawImageOptions: tdop, LayoutOptions: loo}

			top.ColorScale.ScaleWithColor(win.Theme.Window.TitleTextColor)
			buf := strings.ReplaceAll(win.Title, "\n", "") //Remove newline
			buf = strings.ReplaceAll(buf, "\r", "")        //Remove return
			text.Draw(screen, buf, face, top)
		} else {
			textWidth = 0
		}

		//Close X and Pin icon
		var buttonsWidth float32 = 0
		if win.Closable {
			var xpad float32 = (win.GetTitleSize()) / 3.0
			color := win.Theme.Window.TitleColor
			if win.Theme.Window.CloseBGColor.A > 0 {
				r := win.xRect()
				closeArea := screen.SubImage(r.getRectangle()).(*ebiten.Image)
				closeArea.Fill(win.Theme.Window.CloseBGColor)
			}
			xThick := 1 * win.scale()
			if win.HoverClose {
				color = win.Theme.Window.HoverTitleColor
				win.HoverClose = false
			}
			strokeLine(screen,
				win.getPosition().X+win.GetSize().X-(win.GetTitleSize())+xpad,
				win.getPosition().Y+xpad,

				win.getPosition().X+win.GetSize().X-xpad,
				win.getPosition().Y+(win.GetTitleSize())-xpad,
				xThick, color, true)
			strokeLine(screen,
				win.getPosition().X+win.GetSize().X-xpad,
				win.getPosition().Y+xpad,

				win.getPosition().X+win.GetSize().X-(win.GetTitleSize())+xpad,
				win.getPosition().Y+(win.GetTitleSize())-xpad,
				xThick, color, true)

			buttonsWidth += (win.GetTitleSize())
		}

		// Pin icon
		{
			pr := win.pinRect()
			color := win.Theme.Window.TitleColor
			if win.HoverPin {
				color = win.Theme.Window.HoverTitleColor
			}
			radius := win.GetTitleSize() / 6
			cx := pr.X0 + (pr.X1-pr.X0)/2
			cy := pr.Y0 + (pr.Y1-pr.Y0)/2
			vector.DrawFilledCircle(screen, cx, cy-radius/2, radius, color, true)
			if win.zone != nil {
				strokeLine(screen, cx, cy-radius/2, cx, pr.Y1-radius/3, uiScale, color, true)
			} else {
				strokeLine(screen, cx, cy-radius/2, cx+radius, pr.Y1-radius/3, uiScale, color, true)
			}
			buttonsWidth += (win.GetTitleSize())
		}

		//Dragbar
		if win.Movable && win.ShowDragbar {
			var xThick float32 = 1
			xColor := win.Theme.Window.DragbarColor
			if win.HoverDragbar {
				xColor = win.Theme.Window.HoverTitleColor
				win.HoverDragbar = false
			}
			dpad := (win.GetTitleSize()) / 5
			spacing := win.DragbarSpacing
			if spacing <= 0 {
				spacing = 5
			}
			for x := textWidth + float64((win.GetTitleSize())/1.5); x < float64(win.GetSize().X-buttonsWidth); x = x + float64(win.scale()*spacing) {
				strokeLine(screen,
					win.getPosition().X+float32(x), win.getPosition().Y+dpad,
					win.getPosition().X+float32(x), win.getPosition().Y+(win.GetTitleSize())-dpad,
					xThick, xColor, false)
			}
		}
	}
}

func (win *windowData) drawBorder(screen *ebiten.Image) {
	//Draw borders
	if win.Outlined && win.Border > 0 {
		FrameColor := win.Theme.Window.BorderColor
		if activeWindow == win {
			FrameColor = win.Theme.Window.ActiveColor
		} else if win.Hovered {
			FrameColor = win.Theme.Window.HoverColor
		}
		drawRoundRect(screen, &roundRect{
			Size:     win.GetSize(),
			Position: win.getPosition(),
			Fillet:   win.Fillet,
			Filled:   false,
			Border:   win.Border,
			Color:    FrameColor,
		})
	}
}

func (win *windowData) drawScrollbars(screen *ebiten.Image) {
	if win.NoScroll {
		return
	}
	pad := (win.Padding + win.BorderPad) * win.scale()
	req := win.contentBounds()
	avail := point{
		X: win.GetSize().X - 2*pad,
		Y: win.GetSize().Y - win.GetTitleSize() - 2*pad,
	}
	if req.Y > avail.Y {
		barH := avail.Y * avail.Y / req.Y
		maxScroll := req.Y - avail.Y
		pos := float32(0)
		if maxScroll > 0 {
			pos = (win.Scroll.Y / maxScroll) * (avail.Y - barH)
		}
		sbW := currentStyle.BorderPad.Slider * 2
		drawRoundRect(screen, &roundRect{
			Size:     point{X: sbW, Y: barH},
			Position: point{X: win.getPosition().X + win.GetSize().X - win.BorderPad*win.scale() - sbW, Y: win.getPosition().Y + win.GetTitleSize() + win.BorderPad*win.scale() + pos},
			Fillet:   currentStyle.Fillet.Slider,
			Filled:   true,
			Color:    win.Theme.Window.ActiveColor,
		})
	}
	if req.X > avail.X {
		barW := avail.X * avail.X / req.X
		maxScroll := req.X - avail.X
		pos := float32(0)
		if maxScroll > 0 {
			pos = (win.Scroll.X / maxScroll) * (avail.X - barW)
		}
		sbW := currentStyle.BorderPad.Slider * 2
		drawRoundRect(screen, &roundRect{
			Size:     point{X: barW, Y: sbW},
			Position: point{X: win.getPosition().X + win.BorderPad*win.scale() + pos, Y: win.getPosition().Y + win.GetSize().Y - win.BorderPad*win.scale() - sbW},
			Fillet:   currentStyle.Fillet.Slider,
			Filled:   true,
			Color:    win.Theme.Window.ActiveColor,
		})
	}
}

func (win *windowData) drawItems(screen *ebiten.Image, base point) {
	pad := (win.Padding + win.BorderPad) * win.scale()
	winPos := point{X: pad, Y: win.GetTitleSize() + pad}
	winPos = pointSub(winPos, win.Scroll)
	clip := win.getMainRect()

	for _, item := range win.Contents {
		itemPos := pointAdd(winPos, item.getPosition(win))

		if item.ItemType == ITEM_FLOW {
			item.drawFlows(win, nil, itemPos, base, clip, screen)
		} else {
			item.drawItem(nil, itemPos, base, clip, screen)
		}
	}
}

func (item *itemData) drawFlows(win *windowData, parent *itemData, offset point, base point, clip rect, screen *ebiten.Image) {
	if CacheCheck {
		item.RenderCount++
	}
	itemRect := rect{
		X0: offset.X,
		Y0: offset.Y,
		X1: offset.X + item.GetSize().X,
		Y1: offset.Y + item.GetSize().Y,
	}
	drawRect := intersectRect(itemRect, clip)

	if drawRect.X1 <= drawRect.X0 || drawRect.Y1 <= drawRect.Y0 {
		item.DrawRect = rectAdd(drawRect, base)
		return
	}
	subImg := screen.SubImage(drawRect.getRectangle()).(*ebiten.Image)
	style := item.themeStyle()

	var activeContents []*itemData
	drawOffset := pointSub(offset, item.Scroll)

	if len(item.Tabs) > 0 {
		if item.ActiveTab >= len(item.Tabs) {
			item.ActiveTab = 0
		}

		tabHeight := float32(defaultTabHeight) * uiScale
		if th := item.FontSize*uiScale + 4; th > tabHeight {
			tabHeight = th
		}
		textSize := (item.FontSize * uiScale) + 2
		x := offset.X
		spacing := float32(4) * uiScale
		for i, tab := range item.Tabs {
			face := textFace(textSize)
			tw, _ := text.Measure(tab.Name, face, 0)
			w := float32(tw) + 8
			if w < float32(defaultTabWidth)*uiScale {
				w = float32(defaultTabWidth) * uiScale
			}
			col := style.Color
			if time.Since(tab.Clicked) < clickFlash {
				col = style.ClickColor
			} else if i == item.ActiveTab {
				if !item.ActiveOutline {
					col = style.SelectedColor
				}
			} else if tab.Hovered {
				col = style.HoverColor
			}
			if item.Filled {
				drawTabShape(subImg,
					point{X: x, Y: offset.Y},
					point{X: w, Y: tabHeight},
					col,
					item.Fillet*uiScale,
					item.BorderPad*uiScale,
				)
			}
			if item.Outlined || !item.Filled {
				border := item.Border * uiScale
				if border <= 0 {
					border = 1 * uiScale
				}
				strokeTabShape(subImg,
					point{X: x, Y: offset.Y},
					point{X: w, Y: tabHeight},
					style.OutlineColor,
					item.Fillet*uiScale,
					item.BorderPad*uiScale,
					border,
				)
			}
			if item.ActiveOutline && i == item.ActiveTab {
				strokeTabTop(subImg,
					point{X: x, Y: offset.Y},
					point{X: w, Y: tabHeight},
					style.ClickColor,
					item.Fillet*uiScale,
					item.BorderPad*uiScale,
					3*uiScale,
				)
			}
			loo := text.LayoutOptions{PrimaryAlign: text.AlignCenter, SecondaryAlign: text.AlignCenter}
			dop := ebiten.DrawImageOptions{}
			dop.GeoM.Translate(float64(x+w/2), float64(offset.Y+tabHeight/2))
			dto := &text.DrawOptions{DrawImageOptions: dop, LayoutOptions: loo}
			dto.ColorScale.ScaleWithColor(style.TextColor)
			text.Draw(subImg, tab.Name, face, dto)
			tab.DrawRect = rect{X0: x, Y0: offset.Y, X1: x + w, Y1: offset.Y + tabHeight}
			x += w + spacing
		}
		drawOffset = pointAdd(drawOffset, point{Y: tabHeight})
		drawFilledRect(subImg,
			offset.X,
			offset.Y+tabHeight-3*uiScale,
			item.GetSize().X,
			3*uiScale,
			style.SelectedColor,
			false)
		strokeRect(subImg,
			offset.X,
			offset.Y+tabHeight,
			item.GetSize().X,
			item.GetSize().Y-tabHeight,
			1,
			style.OutlineColor,
			false)
		activeContents = item.Tabs[item.ActiveTab].Contents
	} else {
		activeContents = item.Contents
	}

	var flowOffset point

	for _, subItem := range activeContents {

		if subItem.ItemType == ITEM_FLOW {
			flowPos := pointAdd(drawOffset, item.GetPos())
			flowOff := pointAdd(flowPos, flowOffset)
			itemPos := pointAdd(flowOff, subItem.GetPos())
			subItem.drawFlows(win, item, itemPos, base, drawRect, screen)
		} else {
			flowOff := pointAdd(drawOffset, flowOffset)

			if subItem.PinTo != PIN_TOP_LEFT {
				pad := (win.Padding + win.BorderPad) * win.scale()
				objOff := pointAdd(win.getPosition(), point{X: pad, Y: win.GetTitleSize() + pad})
				objOff = pointSub(objOff, win.Scroll)
				objOff = pointAdd(objOff, subItem.getPosition(win))
				clipWin := win.getMainRect()
				subItem.drawItem(item, objOff, base, clipWin, screen)
			} else {
				objOff := flowOff
				if parent != nil && parent.ItemType == ITEM_FLOW {
					objOff = pointAdd(objOff, subItem.GetPos())
				}
				subItem.drawItem(item, objOff, base, drawRect, screen)
			}
		}

		if item.ItemType == ITEM_FLOW {
			if item.FlowType == FLOW_HORIZONTAL {
				flowOffset = pointAdd(flowOffset, point{X: subItem.GetSize().X, Y: 0})
				flowOffset = pointAdd(flowOffset, point{X: subItem.GetPos().X})
			} else if item.FlowType == FLOW_VERTICAL {
				flowOffset = pointAdd(flowOffset, point{X: 0, Y: subItem.GetSize().Y})
				flowOffset = pointAdd(flowOffset, point{Y: subItem.GetPos().Y})
			}
		}
	}

	if item.Scrollable {
		req := item.contentBounds()
		size := item.GetSize()
		if item.FlowType == FLOW_VERTICAL && req.Y > size.Y {
			barH := size.Y * size.Y / req.Y
			maxScroll := req.Y - size.Y
			pos := float32(0)
			if maxScroll > 0 {
				pos = (item.Scroll.Y / maxScroll) * (size.Y - barH)
			}
			col := NewColor(96, 96, 96, 192)
			sbW := currentStyle.BorderPad.Slider * 2
			drawFilledRect(subImg, drawRect.X1-sbW, drawRect.Y0+pos, sbW, barH, col.ToRGBA(), false)
		} else if item.FlowType == FLOW_HORIZONTAL && req.X > size.X {
			barW := size.X * size.X / req.X
			maxScroll := req.X - size.X
			pos := float32(0)
			if maxScroll > 0 {
				pos = (item.Scroll.X / maxScroll) * (size.X - barW)
			}
			col := NewColor(96, 96, 96, 192)
			sbW := currentStyle.BorderPad.Slider * 2
			drawFilledRect(subImg, drawRect.X0+pos, drawRect.Y1-sbW, barW, sbW, col.ToRGBA(), false)
		}
	}

	if DebugMode {
		strokeRect(subImg,
			drawRect.X0,
			drawRect.Y0,
			drawRect.X1-drawRect.X0,
			drawRect.Y1-drawRect.Y0,
			1,
			Color{G: 255},
			false)

		midX := (drawRect.X0 + drawRect.X1) / 2
		midY := (drawRect.Y0 + drawRect.Y1) / 2
		margin := float32(4) * uiScale
		col := Color{B: 255, A: 255}

		switch item.FlowType {
		case FLOW_HORIZONTAL:
			drawArrow(subImg, drawRect.X0+margin, midY, drawRect.X1-margin, midY, 1, col)
		case FLOW_VERTICAL:
			drawArrow(subImg, midX, drawRect.Y0+margin, midX, drawRect.Y1-margin, 1, col)
		case FLOW_HORIZONTAL_REV:
			drawArrow(subImg, drawRect.X1-margin, midY, drawRect.X0+margin, midY, 1, col)
		case FLOW_VERTICAL_REV:
			drawArrow(subImg, midX, drawRect.Y1-margin, midX, drawRect.Y0+margin, 1, col)
		}
	}
	if CacheCheck {
		ebitenutil.DebugPrintAt(screen, fmt.Sprintf("%d", item.RenderCount), int(drawRect.X0), int(drawRect.Y0))
	}
	item.DrawRect = rectAdd(drawRect, base)
}

func (item *itemData) drawItemInternal(parent *itemData, offset point, base point, clip rect, screen *ebiten.Image) {

	if parent == nil {
		parent = item
	}
	maxSize := item.GetSize()
	if item.Size.X > parent.Size.X {
		maxSize.X = parent.GetSize().X
	}
	if item.Size.Y > parent.Size.Y {
		maxSize.Y = parent.GetSize().Y
	}

	itemRect := rect{
		X0: offset.X,
		Y0: offset.Y,
		X1: offset.X + maxSize.X,
		Y1: offset.Y + maxSize.Y,
	}
	item.DrawRect = intersectRect(itemRect, clip)
	if item.DrawRect.X1 <= item.DrawRect.X0 || item.DrawRect.Y1 <= item.DrawRect.Y0 {
		item.DrawRect = rectAdd(item.DrawRect, base)
		return
	}
	subImg := screen.SubImage(item.DrawRect.getRectangle()).(*ebiten.Image)
	style := item.themeStyle()

	if item.Label != "" {
		textSize := (item.FontSize * uiScale) + 2
		face := textFace(textSize)
		loo := text.LayoutOptions{PrimaryAlign: text.AlignStart, SecondaryAlign: text.AlignCenter}
		tdop := ebiten.DrawImageOptions{}
		tdop.GeoM.Translate(float64(offset.X), float64(offset.Y+textSize/2))
		top := &text.DrawOptions{DrawImageOptions: tdop, LayoutOptions: loo}
		if style != nil {
			top.ColorScale.ScaleWithColor(style.TextColor)
		}
		text.Draw(subImg, item.Label, face, top)
		offset.Y += textSize + currentStyle.TextPadding*uiScale
		maxSize.Y -= textSize + currentStyle.TextPadding*uiScale
		if maxSize.Y < 0 {
			maxSize.Y = 0
		}
	}

	if item.ItemType == ITEM_CHECKBOX {

		bThick := item.Border * uiScale
		itemColor := style.Color
		bColor := style.OutlineColor
		if item.Checked {
			itemColor = style.ClickColor
			bColor = style.Color
		} else if item.Hovered {
			itemColor = style.HoverColor
		}
		auxSize := pointScaleMul(item.AuxSize)
		if item.Filled {
			drawRoundRect(subImg, &roundRect{
				Size:     auxSize,
				Position: offset,
				Fillet:   item.Fillet,
				Filled:   true,
				Color:    itemColor,
			})
		}
		drawRoundRect(subImg, &roundRect{
			Size:     auxSize,
			Position: offset,
			Fillet:   item.Fillet,
			Filled:   false,
			Color:    bColor,
			Border:   bThick,
		})

		if item.Checked {
			cThick := 2 * uiScale
			margin := auxSize.X * 0.25

			start := point{X: offset.X + margin, Y: offset.Y + auxSize.Y*0.55}
			mid := point{X: offset.X + auxSize.X*0.45, Y: offset.Y + auxSize.Y - margin}
			end := point{X: offset.X + auxSize.X - margin, Y: offset.Y + margin}

			drawCheckmark(subImg, start, mid, end, cThick, style.TextColor)
		}

		textSize := (item.FontSize * uiScale) + 2
		face := textFace(textSize)
		loo := text.LayoutOptions{
			LineSpacing:    1.2,
			PrimaryAlign:   text.AlignStart,
			SecondaryAlign: text.AlignCenter,
		}
		tdop := ebiten.DrawImageOptions{}
		tdop.GeoM.Translate(
			float64(offset.X+auxSize.X+item.AuxSpace),
			float64(offset.Y+(auxSize.Y/2)),
		)
		top := &text.DrawOptions{DrawImageOptions: tdop, LayoutOptions: loo}
		top.ColorScale.ScaleWithColor(style.TextColor)
		text.Draw(subImg, item.Text, face, top)

	} else if item.ItemType == ITEM_RADIO {

		bThick := item.Border * uiScale
		itemColor := style.Color
		bColor := style.OutlineColor
		if item.Checked {
			itemColor = style.ClickColor
			bColor = style.OutlineColor
		} else if item.Hovered {
			itemColor = style.HoverColor
		}
		auxSize := pointScaleMul(item.AuxSize)
		if item.Filled {
			drawRoundRect(subImg, &roundRect{
				Size:     auxSize,
				Position: offset,
				Fillet:   auxSize.X / 2,
				Filled:   true,
				Color:    itemColor,
			})
		}
		drawRoundRect(subImg, &roundRect{
			Size:     auxSize,
			Position: offset,
			Fillet:   auxSize.X / 2,
			Filled:   false,
			Color:    bColor,
			Border:   bThick,
		})
		if item.Checked {
			inner := auxSize.X / 2.5
			drawRoundRect(subImg, &roundRect{
				Size:     point{X: inner, Y: inner},
				Position: point{X: offset.X + (auxSize.X-inner)/2, Y: offset.Y + (auxSize.Y-inner)/2},
				Fillet:   inner / 2,
				Filled:   true,
				Color:    style.TextColor,
			})
		}

		textSize := (item.FontSize * uiScale) + 2
		face := textFace(textSize)
		loo := text.LayoutOptions{
			LineSpacing:    1.2,
			PrimaryAlign:   text.AlignStart,
			SecondaryAlign: text.AlignCenter,
		}
		tdop := ebiten.DrawImageOptions{}
		tdop.GeoM.Translate(
			float64(offset.X+auxSize.X+item.AuxSpace),
			float64(offset.Y+(auxSize.Y/2)),
		)
		top := &text.DrawOptions{DrawImageOptions: tdop, LayoutOptions: loo}
		top.ColorScale.ScaleWithColor(style.TextColor)
		text.Draw(subImg, item.Text, face, top)

	} else if item.ItemType == ITEM_BUTTON {

		if item.Image != nil {
			sop := &ebiten.DrawImageOptions{}
			sop.GeoM.Scale(float64(maxSize.X)/float64(item.Image.Bounds().Dx()),
				float64(maxSize.Y)/float64(item.Image.Bounds().Dy()))
			sop.GeoM.Translate(float64(offset.X), float64(offset.Y))
			subImg.DrawImage(item.Image, sop)
		} else {
			itemColor := style.Color
			if time.Since(item.Clicked) < clickFlash {
				itemColor = style.ClickColor
			} else if item.Hovered {
				itemColor = style.HoverColor
			}
			if item.Filled {
				drawRoundRect(subImg, &roundRect{
					Size:     maxSize,
					Position: offset,
					Fillet:   item.Fillet,
					Filled:   true,
					Color:    itemColor,
				})
			}
		}

		textSize := (item.FontSize * uiScale) + 2
		face := textFace(textSize)
		loo := text.LayoutOptions{
			LineSpacing:    0,
			PrimaryAlign:   text.AlignCenter,
			SecondaryAlign: text.AlignCenter,
		}
		tdop := ebiten.DrawImageOptions{}
		tdop.GeoM.Translate(
			float64(offset.X+((maxSize.X)/2)),
			float64(offset.Y+((maxSize.Y)/2)))
		top := &text.DrawOptions{DrawImageOptions: tdop, LayoutOptions: loo}
		top.ColorScale.ScaleWithColor(style.TextColor)
		text.Draw(subImg, item.Text, face, top)

		//Text
	} else if item.ItemType == ITEM_INPUT {

		itemColor := style.Color
		if item.Focused {
			itemColor = style.ClickColor
		} else if item.Hovered {
			itemColor = style.HoverColor
		}

		if item.Filled {
			drawRoundRect(subImg, &roundRect{
				Size:     maxSize,
				Position: offset,
				Fillet:   item.Fillet,
				Filled:   true,
				Color:    itemColor,
			})
		}

		textSize := (item.FontSize * uiScale) + 2
		face := textFace(textSize)
		loo := text.LayoutOptions{
			LineSpacing:    0,
			PrimaryAlign:   text.AlignStart,
			SecondaryAlign: text.AlignCenter,
		}
		tdop := ebiten.DrawImageOptions{}
		tdop.GeoM.Translate(
			float64(offset.X+item.BorderPad+item.Padding+currentStyle.TextPadding*uiScale),
			float64(offset.Y+((maxSize.Y)/2)),
		)
		top := &text.DrawOptions{DrawImageOptions: tdop, LayoutOptions: loo}
		top.ColorScale.ScaleWithColor(style.TextColor)
		text.Draw(subImg, item.Text, face, top)

		if item.Focused {
			width, _ := text.Measure(item.Text, face, 0)
			cx := offset.X + item.BorderPad + item.Padding + currentStyle.TextPadding*uiScale + float32(width)
			strokeLine(subImg,
				cx, offset.Y+2,
				cx, offset.Y+maxSize.Y-2,
				1, style.TextColor, false)
		}

	} else if item.ItemType == ITEM_SLIDER {

		itemColor := style.Color
		if item.Hovered {
			itemColor = style.HoverColor
		}

		// Prepare value text and measure the largest value label so the
		// slider track remains consistent length
		// Use a constant max label width so all sliders have the
		// same track length regardless of their numeric range.
		valueText := fmt.Sprintf("%.2f", item.Value)
		maxLabel := sliderMaxLabel
		if item.IntOnly {
			// Pad the integer value so the value field width matches
			// the float slider which reserves space for two decimal
			// places.
			width := len(maxLabel)
			valueText = fmt.Sprintf("%*d", width, int(item.Value))
		}

		textSize := (item.FontSize * uiScale) + 2
		face := textFace(textSize)
		maxW, _ := text.Measure(maxLabel, face, 0)

		gap := currentStyle.SliderValueGap
		knobW := item.AuxSize.X * uiScale
		knobH := item.AuxSize.Y * uiScale
		trackWidth := maxSize.X - knobW - gap - float32(maxW)
		if trackWidth < 0 {
			trackWidth = 0
		}

		trackStart := offset.X + knobW/2
		trackY := offset.Y + maxSize.Y/2

		ratio := 0.0
		if item.MaxValue > item.MinValue {
			ratio = float64((item.Value - item.MinValue) / (item.MaxValue - item.MinValue))
		}
		if ratio < 0 {
			ratio = 0
		} else if ratio > 1 {
			ratio = 1
		}
		knobCenter := trackStart + float32(ratio)*trackWidth
		filledCol := style.SelectedColor
		strokeLine(subImg, trackStart, trackY, knobCenter, trackY, 2*uiScale, filledCol, true)
		strokeLine(subImg, knobCenter, trackY, trackStart+trackWidth, trackY, 2*uiScale, itemColor, true)
		knobRect := point{X: knobCenter - knobW/2, Y: offset.Y + (maxSize.Y-knobH)/2}
		drawRoundRect(subImg, &roundRect{
			Size:     pointScaleMul(item.AuxSize),
			Position: knobRect,
			Fillet:   item.Fillet,
			Filled:   true,
			Color:    style.Color,
		})
		drawRoundRect(subImg, &roundRect{
			Size:     pointScaleMul(item.AuxSize),
			Position: knobRect,
			Fillet:   item.Fillet,
			Filled:   false,
			Border:   1 * uiScale,
			Color:    style.OutlineColor,
		})

		// value text drawn to the right of the slider track
		loo := text.LayoutOptions{LineSpacing: 1.2, PrimaryAlign: text.AlignStart, SecondaryAlign: text.AlignCenter}
		tdop := ebiten.DrawImageOptions{}
		tdop.GeoM.Translate(
			float64(trackStart+trackWidth+gap),
			float64(offset.Y+(maxSize.Y/2)),
		)
		top := &text.DrawOptions{DrawImageOptions: tdop, LayoutOptions: loo}
		top.ColorScale.ScaleWithColor(style.TextColor)
		text.Draw(subImg, valueText, face, top)

	} else if item.ItemType == ITEM_DROPDOWN {

		itemColor := style.Color
		if item.Open {
			itemColor = style.SelectedColor
		} else if item.Hovered {
			itemColor = style.HoverColor
		}

		if item.Filled {
			drawRoundRect(subImg, &roundRect{
				Size:     maxSize,
				Position: offset,
				Fillet:   item.Fillet,
				Filled:   true,
				Color:    itemColor,
			})
		}

		textSize := (item.FontSize * uiScale) + 2
		face := textFace(textSize)
		loo := text.LayoutOptions{PrimaryAlign: text.AlignStart, SecondaryAlign: text.AlignCenter}
		tdop := ebiten.DrawImageOptions{}
		tdop.GeoM.Translate(float64(offset.X+item.BorderPad+item.Padding+currentStyle.TextPadding*uiScale), float64(offset.Y+maxSize.Y/2))
		top := &text.DrawOptions{DrawImageOptions: tdop, LayoutOptions: loo}
		top.ColorScale.ScaleWithColor(style.TextColor)
		label := item.Text
		if item.Selected >= 0 && item.Selected < len(item.Options) {
			label = item.Options[item.Selected]
		}
		text.Draw(subImg, label, face, top)

		arrow := maxSize.Y * 0.4
		drawTriangle(subImg,
			point{X: offset.X + maxSize.X - arrow - item.BorderPad - item.Padding - currentStyle.DropdownArrowPad,
				Y: offset.Y + (maxSize.Y-arrow)/2},
			arrow,
			style.TextColor)

	} else if item.ItemType == ITEM_COLORWHEEL {

		wheelSize := maxSize.Y
		if wheelSize > maxSize.X {
			wheelSize = maxSize.X
		}

		if item.Image == nil || item.Image.Bounds().Dx() != int(wheelSize) {
			item.Image = colorWheelImage(int(wheelSize))
		}
		op := &ebiten.DrawImageOptions{}
		op.GeoM.Translate(float64(offset.X), float64(offset.Y))
		subImg.DrawImage(item.Image, op)

		h, _, v, _ := rgbaToHSVA(color.RGBA(item.WheelColor))
		radius := wheelSize / 2
		cx := offset.X + radius
		cy := offset.Y + radius
		px := cx + float32(math.Cos(h*math.Pi/180))*radius*float32(v)
		py := cy + float32(math.Sin(h*math.Pi/180))*radius*float32(v)
		vector.DrawFilledCircle(subImg, px, py, 4*uiScale, color.Black, true)
		vector.DrawFilledCircle(subImg, px, py, 2*uiScale, color.White, true)

		sw := wheelSize / 5
		if sw < 10*uiScale {
			sw = 10 * uiScale
		}
		sx := offset.X + wheelSize + 4*uiScale
		sy := offset.Y + maxSize.Y - sw - 4*uiScale
		drawFilledRect(subImg, sx, sy, sw, sw, color.RGBA(item.WheelColor), true)
		strokeRect(subImg, sx, sy, sw, sw, 1, color.Black, true)

	} else if item.ItemType == ITEM_TEXT {

		textSize := (item.FontSize * uiScale) + 2
		face := textFace(textSize)
		loo := text.LayoutOptions{
			LineSpacing:    float64(textSize) * 1.2,
			PrimaryAlign:   text.AlignStart,
			SecondaryAlign: text.AlignStart,
		}
		tdop := ebiten.DrawImageOptions{}
		tdop.GeoM.Translate(
			float64(offset.X),
			float64(offset.Y))

		top := &text.DrawOptions{DrawImageOptions: tdop, LayoutOptions: loo}
		top.ColorScale.ScaleWithColor(style.TextColor)
		text.Draw(subImg, item.Text, face, top)
	}

	if item.Outlined && item.Border > 0 && item.ItemType != ITEM_CHECKBOX && item.ItemType != ITEM_RADIO {
		drawRoundRect(subImg, &roundRect{
			Size:     maxSize,
			Position: offset,
			Fillet:   item.Fillet,
			Filled:   false,
			Color:    style.OutlineColor,
			Border:   item.Border * uiScale,
		})
	}

	if DebugMode {
		strokeRect(subImg,
			item.DrawRect.X0,
			item.DrawRect.Y0,
			item.DrawRect.X1-item.DrawRect.X0,
			item.DrawRect.Y1-item.DrawRect.Y0,
			1, color.RGBA{R: 128}, false)
	}

	item.DrawRect = rectAdd(item.DrawRect, base)
}

func (item *itemData) drawItem(parent *itemData, offset point, base point, clip rect, screen *ebiten.Image) {
	if CacheCheck {
		item.RenderCount++
	}

	if parent == nil {
		parent = item
	}
	maxSize := item.GetSize()
	if item.Size.X > parent.Size.X {
		maxSize.X = parent.GetSize().X
	}
	if item.Size.Y > parent.Size.Y {
		maxSize.Y = parent.GetSize().Y
	}

	itemRect := rect{X0: offset.X, Y0: offset.Y, X1: offset.X + maxSize.X, Y1: offset.Y + maxSize.Y}
	drawRect := intersectRect(itemRect, clip)
	if drawRect.X1 <= drawRect.X0 || drawRect.Y1 <= drawRect.Y0 {
		item.DrawRect = rectAdd(drawRect, base)
		return
	}

	if item.Render != nil {
		src := image.Rect(
			int(drawRect.X0-offset.X),
			int(drawRect.Y0-offset.Y),
			int(drawRect.X1-offset.X),
			int(drawRect.Y1-offset.Y),
		)
		sub := item.Render.SubImage(src).(*ebiten.Image)
		op := &ebiten.DrawImageOptions{}
		op.GeoM.Translate(float64(drawRect.X0), float64(drawRect.Y0))
		screen.DrawImage(sub, op)
	} else {
		item.drawItemInternal(parent, offset, base, drawRect, screen)
	}

	if item.ItemType == ITEM_DROPDOWN && item.Open {
		dropOff := pointAdd(offset, base)
		if item.Label != "" {
			textSize := (item.FontSize * uiScale) + 2
			dropOff.Y += textSize + currentStyle.TextPadding*uiScale
		}
		screenClip := rect{X0: 0, Y0: 0, X1: float32(screenWidth), Y1: float32(screenHeight)}
		drawDropdownOptions(item, dropOff, screenClip, screen)
	}

	if DebugMode {
		strokeRect(screen, drawRect.X0, drawRect.Y0, drawRect.X1-drawRect.X0, drawRect.Y1-drawRect.Y0, 1, color.RGBA{R: 128}, false)
	}
	if CacheCheck {
		ebitenutil.DebugPrintAt(screen, fmt.Sprintf("%d", item.RenderCount), int(drawRect.X0), int(drawRect.Y0))
	}

	item.DrawRect = rectAdd(drawRect, base)
}

func drawDropdownOptions(item *itemData, offset point, clip rect, screen *ebiten.Image) {
	maxSize := item.GetSize()
	optionH := maxSize.Y
	drawRect, visible := dropdownOpenRect(item, offset)
	startY := drawRect.Y0
	first := int(item.Scroll.Y / optionH)
	offY := startY - (item.Scroll.Y - float32(first)*optionH)
	textSize := (item.FontSize * uiScale) + 2
	face := textFace(textSize)
	loo := text.LayoutOptions{PrimaryAlign: text.AlignStart, SecondaryAlign: text.AlignCenter}

	if item.ShadowSize > 0 && item.ShadowColor.A > 0 {
		rr := roundRect{
			Size:     point{X: drawRect.X1 - drawRect.X0, Y: drawRect.Y1 - drawRect.Y0},
			Position: point{X: drawRect.X0, Y: drawRect.Y0},
			Fillet:   item.Fillet,
			Filled:   true,
			Color:    item.ShadowColor,
		}
		drawDropShadow(screen, &rr, item.ShadowSize, item.ShadowColor)
	}
	visibleRect := intersectRect(drawRect, clip)
	if visibleRect.X1 <= visibleRect.X0 || visibleRect.Y1 <= visibleRect.Y0 {
		return
	}
	subImg := screen.SubImage(visibleRect.getRectangle()).(*ebiten.Image)
	style := item.themeStyle()
	drawFilledRect(subImg,
		visibleRect.X0,
		visibleRect.Y0,
		visibleRect.X1-visibleRect.X0,
		visibleRect.Y1-visibleRect.Y0,
		style.Color, false)
	for i := first; i < first+visible && i < len(item.Options); i++ {
		y := offY + float32(i-first)*optionH
		if i == item.Selected || i == item.HoverIndex {
			col := style.SelectedColor
			if i == item.HoverIndex && i != item.Selected {
				col = style.HoverColor
			}
			drawRoundRect(subImg, &roundRect{Size: maxSize, Position: point{X: offset.X, Y: y}, Fillet: item.Fillet, Filled: true, Color: col})
		}
		td := ebiten.DrawImageOptions{}
		td.GeoM.Translate(float64(offset.X+item.BorderPad+item.Padding+currentStyle.TextPadding*uiScale), float64(y+optionH/2))
		tdo := &text.DrawOptions{DrawImageOptions: td, LayoutOptions: loo}
		tdo.ColorScale.ScaleWithColor(style.TextColor)
		text.Draw(subImg, item.Options[i], face, tdo)
	}

	if len(item.Options) > visible {
		openH := optionH * float32(visible)
		totalH := optionH * float32(len(item.Options))
		barH := openH * openH / totalH
		maxScroll := totalH - openH
		pos := float32(0)
		if maxScroll > 0 {
			pos = (item.Scroll.Y / maxScroll) * (openH - barH)
		}
		col := NewColor(96, 96, 96, 192)
		sbW := currentStyle.BorderPad.Slider * 2
		drawFilledRect(subImg, drawRect.X1-sbW, startY+pos, sbW, barH, col.ToRGBA(), false)
	}
}

func (win *windowData) drawDebug(screen *ebiten.Image) {
	if DebugMode {
		grab := win.getMainRect()
		strokeRect(screen, grab.X0, grab.Y0, grab.X1-grab.X0, grab.Y1-grab.Y0, 1, color.RGBA{R: 255, G: 255, A: 255}, false)

		grab = win.dragbarRect()
		strokeRect(screen, grab.X0, grab.Y0, grab.X1-grab.X0, grab.Y1-grab.Y0, 1, color.RGBA{R: 255, A: 255}, false)

		grab = win.xRect()
		strokeRect(screen, grab.X0, grab.Y0, grab.X1-grab.X0, grab.Y1-grab.Y0, 1, color.RGBA{G: 255, A: 255}, false)

		grab = win.getTitleRect()
		strokeRect(screen, grab.X0, grab.Y0, grab.X1-grab.X0, grab.Y1-grab.Y0, 1, color.RGBA{B: 255, G: 255, A: 255}, false)
	}
}

// drawDropShadow draws a simple drop shadow by offsetting and expanding the
// provided rounded rectangle before drawing it. The shadow is drawn using the
// specified color with the alpha preserved.
func drawDropShadow(screen *ebiten.Image, rrect *roundRect, size float32, col Color) {
	if size <= 0 || col.A == 0 {
		return
	}

	layers := int(math.Ceil(float64(size)))
	if layers < 1 {
		layers = 1
	}

	step := size / float32(layers)
	for i := layers; i >= 1; i-- {
		expand := step * float32(i)
		alpha := float32(col.A) * float32(layers-i+1) / float32(layers)

		shadow := *rrect
		shadow.Position.X -= expand
		shadow.Position.Y -= expand
		shadow.Size.X += expand * 2
		shadow.Size.Y += expand * 2
		shadow.Fillet += expand
		shadow.Color = Color{R: col.R, G: col.G, B: col.B, A: uint8(alpha / shadowAlphaDivisor)}
		shadow.Filled = true
		drawRoundRect(screen, &shadow)
	}
}

func drawRoundRect(screen *ebiten.Image, rrect *roundRect) {
	var (
		path     vector.Path
		vertices []ebiten.Vertex
		indices  []uint16
	)

	width := float32(math.Round(float64(rrect.Border)))
	off := float32(0)
	if !rrect.Filled {
		off = pixelOffset(width)
	}

	x := float32(math.Round(float64(rrect.Position.X))) + off
	y := float32(math.Round(float64(rrect.Position.Y))) + off
	x1 := float32(math.Round(float64(rrect.Position.X+rrect.Size.X))) + off
	y1 := float32(math.Round(float64(rrect.Position.Y+rrect.Size.Y))) + off
	w := x1 - x
	h := y1 - y
	fillet := rrect.Fillet

	// When stroking, keep the outline fully inside the rectangle so
	// sub-images do not clip the bottom and right edges.
	if !rrect.Filled && width > 0 {
		inset := width / 2
		x += inset
		y += inset
		w -= width
		h -= width
		if w < 0 {
			w = 0
		}
		if h < 0 {
			h = 0
		}
		if fillet > inset {
			fillet -= inset
		} else {
			fillet = 0
		}
	}

	if fillet*2 > w {
		fillet = w / 2
	}
	if fillet*2 > h {
		fillet = h / 2
	}
	fillet = float32(math.Round(float64(fillet)))

	path.MoveTo(x+fillet, y)
	path.LineTo(x+w-fillet, y)
	path.QuadTo(
		x+w,
		y,
		x+w,
		y+fillet)
	path.LineTo(x+w, y+h-fillet)
	path.QuadTo(
		x+w,
		y+h,
		x+w-fillet,
		y+h)
	path.LineTo(x+fillet, y+h)
	path.QuadTo(
		x,
		y+h,
		x,
		y+h-fillet)
	path.LineTo(x, y+fillet)
	path.QuadTo(
		x,
		y,
		x+fillet,
		y)
	path.Close()

	if rrect.Filled {
		vertices, indices = path.AppendVerticesAndIndicesForFilling(vertices[:0], indices[:0])
	} else {
		opv := &vector.StrokeOptions{Width: width}
		vertices, indices = path.AppendVerticesAndIndicesForStroke(vertices[:0], indices[:0], opv)
	}

	col := rrect.Color
	for i := range vertices {
		vertices[i].SrcX = 1
		vertices[i].SrcY = 1
		vertices[i].ColorR = float32(col.R) / 255
		vertices[i].ColorG = float32(col.G) / 255
		vertices[i].ColorB = float32(col.B) / 255
		vertices[i].ColorA = float32(col.A) / 255
	}

	op := &ebiten.DrawTrianglesOptions{FillRule: ebiten.FillRuleNonZero, AntiAlias: true}
	screen.DrawTriangles(vertices, indices, whiteSubImage, op)
}

func drawTabShape(screen *ebiten.Image, pos point, size point, col Color, fillet float32, slope float32) {
	var (
		path     vector.Path
		vertices []ebiten.Vertex
		indices  []uint16
	)

	// Align to pixel boundaries to avoid artifacts
	pos.X = float32(math.Round(float64(pos.X)))
	pos.Y = float32(math.Round(float64(pos.Y)))
	size.X = float32(math.Round(float64(size.X)))
	size.Y = float32(math.Round(float64(size.Y)))

	origFillet := fillet

	if slope <= 0 {
		slope = size.Y / 4
	}
	if fillet <= 0 {
		fillet = size.Y / 8
	}
	fillet = float32(math.Round(float64(fillet)))

	path.MoveTo(pos.X, pos.Y+size.Y)
	path.LineTo(pos.X+slope, pos.Y+size.Y)
	path.LineTo(pos.X+slope, pos.Y+fillet)
	path.QuadTo(pos.X+slope, pos.Y, pos.X+slope+fillet, pos.Y)
	path.LineTo(pos.X+size.X-slope-fillet, pos.Y)
	path.QuadTo(pos.X+size.X-slope, pos.Y, pos.X+size.X-slope, pos.Y+fillet)
	path.LineTo(pos.X+size.X-slope, pos.Y+size.Y)
	path.LineTo(pos.X, pos.Y+size.Y)
	path.Close()

	vertices, indices = path.AppendVerticesAndIndicesForFilling(vertices[:0], indices[:0])
	c := col
	for i := range vertices {
		vertices[i].SrcX = 1
		vertices[i].SrcY = 1
		vertices[i].ColorR = float32(c.R) / 255
		vertices[i].ColorG = float32(c.G) / 255
		vertices[i].ColorB = float32(c.B) / 255
		vertices[i].ColorA = float32(c.A) / 255
	}

	op := &ebiten.DrawTrianglesOptions{}
	op.FillRule = ebiten.FillRuleNonZero
	op.AntiAlias = origFillet > 0
	screen.DrawTriangles(vertices, indices, whiteSubImage, op)
}

func strokeTabShape(screen *ebiten.Image, pos point, size point, col Color, fillet float32, slope float32, border float32) {
	var (
		path     vector.Path
		vertices []ebiten.Vertex
		indices  []uint16
	)

	// Align to pixel boundaries
	border = float32(math.Round(float64(border)))
	off := pixelOffset(border)
	pos.X = float32(math.Round(float64(pos.X))) + off
	pos.Y = float32(math.Round(float64(pos.Y))) + off
	size.X = float32(math.Round(float64(size.X)))
	size.Y = float32(math.Round(float64(size.Y)))

	if slope <= 0 {
		slope = size.Y / 4
	}
	if fillet <= 0 {
		fillet = size.Y / 8
	}
	fillet = float32(math.Round(float64(fillet)))

	path.MoveTo(pos.X, pos.Y+size.Y)
	path.LineTo(pos.X+slope, pos.Y+size.Y)
	path.LineTo(pos.X+slope, pos.Y+fillet)
	path.QuadTo(pos.X+slope, pos.Y, pos.X+slope+fillet, pos.Y)
	path.LineTo(pos.X+size.X-slope-fillet, pos.Y)
	path.QuadTo(pos.X+size.X-slope, pos.Y, pos.X+size.X-slope, pos.Y+fillet)
	path.LineTo(pos.X+size.X-slope, pos.Y+size.Y)
	path.LineTo(pos.X, pos.Y+size.Y)
	path.Close()

	opv := &vector.StrokeOptions{Width: border}
	vertices, indices = path.AppendVerticesAndIndicesForStroke(vertices[:0], indices[:0], opv)
	c := col
	for i := range vertices {
		vertices[i].SrcX = 1
		vertices[i].SrcY = 1
		vertices[i].ColorR = float32(c.R) / 255
		vertices[i].ColorG = float32(c.G) / 255
		vertices[i].ColorB = float32(c.B) / 255
		vertices[i].ColorA = float32(c.A) / 255
	}

	op := &ebiten.DrawTrianglesOptions{FillRule: ebiten.FillRuleNonZero, AntiAlias: true}
	screen.DrawTriangles(vertices, indices, whiteSubImage, op)
}

func strokeTabTop(screen *ebiten.Image, pos point, size point, col Color, fillet float32, slope float32, border float32) {
	var (
		path     vector.Path
		vertices []ebiten.Vertex
		indices  []uint16
	)

	border = float32(math.Round(float64(border)))
	off := pixelOffset(border)
	pos.X = float32(math.Round(float64(pos.X))) + off
	pos.Y = float32(math.Round(float64(pos.Y))) + off
	size.X = float32(math.Round(float64(size.X)))
	size.Y = float32(math.Round(float64(size.Y)))

	if slope <= 0 {
		slope = size.Y / 4
	}
	if fillet < 0 {
		fillet = size.Y / 8
	}
	fillet = float32(math.Round(float64(fillet)))

	if fillet > 0 {
		path.MoveTo(pos.X+slope+fillet, pos.Y)
		path.LineTo(pos.X+size.X-slope-fillet, pos.Y)
	} else {
		path.MoveTo(pos.X+slope, pos.Y)
		path.LineTo(pos.X+size.X-slope, pos.Y)
	}

	opv := &vector.StrokeOptions{Width: border}
	vertices, indices = path.AppendVerticesAndIndicesForStroke(vertices[:0], indices[:0], opv)
	c := col
	for i := range vertices {
		vertices[i].SrcX = 1
		vertices[i].SrcY = 1
		vertices[i].ColorR = float32(c.R) / 255
		vertices[i].ColorG = float32(c.G) / 255
		vertices[i].ColorB = float32(c.B) / 255
		vertices[i].ColorA = float32(c.A) / 255
	}

	op := &ebiten.DrawTrianglesOptions{FillRule: ebiten.FillRuleNonZero, AntiAlias: true}
	screen.DrawTriangles(vertices, indices, whiteSubImage, op)
}

func drawTriangle(screen *ebiten.Image, pos point, size float32, col Color) {
	var (
		path     vector.Path
		vertices []ebiten.Vertex
		indices  []uint16
	)

	// Quantize to pixel boundaries
	pos.X = float32(math.Round(float64(pos.X)))
	pos.Y = float32(math.Round(float64(pos.Y)))
	size = float32(math.Round(float64(size)))

	path.MoveTo(pos.X, pos.Y)
	path.LineTo(pos.X+size, pos.Y)
	path.LineTo(pos.X+size/2, pos.Y+size)
	path.Close()

	vertices, indices = path.AppendVerticesAndIndicesForFilling(vertices[:0], indices[:0])
	c := col
	for i := range vertices {
		vertices[i].SrcX = 1
		vertices[i].SrcY = 1
		vertices[i].ColorR = float32(c.R) / 255
		vertices[i].ColorG = float32(c.G) / 255
		vertices[i].ColorB = float32(c.B) / 255
		vertices[i].ColorA = float32(c.A) / 255
	}

	op := &ebiten.DrawTrianglesOptions{FillRule: ebiten.FillRuleNonZero, AntiAlias: true}
	screen.DrawTriangles(vertices, indices, whiteSubImage, op)
}

func drawCheckmark(screen *ebiten.Image, start, mid, end point, width float32, col Color) {
	var (
		path     vector.Path
		vertices []ebiten.Vertex
		indices  []uint16
	)

	width = float32(math.Round(float64(width)))
	off := pixelOffset(width)

	path.MoveTo(float32(math.Round(float64(start.X)))+off, float32(math.Round(float64(start.Y)))+off)
	path.LineTo(float32(math.Round(float64(mid.X)))+off, float32(math.Round(float64(mid.Y)))+off)
	path.LineTo(float32(math.Round(float64(end.X)))+off, float32(math.Round(float64(end.Y)))+off)

	opv := &vector.StrokeOptions{Width: width, LineJoin: vector.LineJoinRound, LineCap: vector.LineCapRound}
	vertices, indices = path.AppendVerticesAndIndicesForStroke(vertices[:0], indices[:0], opv)
	c := col
	for i := range vertices {
		vertices[i].SrcX = 1
		vertices[i].SrcY = 1
		vertices[i].ColorR = float32(c.R) / 255
		vertices[i].ColorG = float32(c.G) / 255
		vertices[i].ColorB = float32(c.B) / 255
		vertices[i].ColorA = float32(c.A) / 255
	}

	op := &ebiten.DrawTrianglesOptions{FillRule: ebiten.FillRuleNonZero, AntiAlias: true}
	screen.DrawTriangles(vertices, indices, whiteSubImage, op)
}

func drawArrow(screen *ebiten.Image, x0, y0, x1, y1, width float32, col Color) {
	strokeLine(screen, x0, y0, x1, y1, width, col, true)

	head := float32(6) * uiScale
	angle := math.Atan2(float64(y1-y0), float64(x1-x0))

	leftX := x1 - head*float32(math.Cos(angle-math.Pi/6))
	leftY := y1 - head*float32(math.Sin(angle-math.Pi/6))
	strokeLine(screen, x1, y1, leftX, leftY, width, col, true)

	rightX := x1 - head*float32(math.Cos(angle+math.Pi/6))
	rightY := y1 - head*float32(math.Sin(angle+math.Pi/6))
	strokeLine(screen, x1, y1, rightX, rightY, width, col, true)
}<|MERGE_RESOLUTION|>--- conflicted
+++ resolved
@@ -23,13 +23,6 @@
 // Call this from your Ebiten Draw function.
 func Draw(screen *ebiten.Image) {
 
-<<<<<<< HEAD
-=======
-	pendingDropdowns = pendingDropdowns[:0]
-
-	var hoverPinWin *windowData
-
->>>>>>> f0538af0
 	for _, win := range windows {
 		if !win.Open {
 			continue
@@ -40,18 +33,6 @@
 		win.Draw(screen)
 	}
 
-<<<<<<< HEAD
-=======
-	for _, dr := range pendingDropdowns {
-		drawDropdownOptions(dr.item, dr.offset, dr.clip, screen)
-	}
-
-	if hoverPinWin != nil {
-		drawZoneOverlay(screen, hoverPinWin)
-		hoverPinWin.HoverPin = false
-	}
-
->>>>>>> f0538af0
 	if DumpMode && !dumpDone {
 		if err := DumpCachedImages(); err != nil {
 			panic(err)
