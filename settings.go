--- conflicted
+++ resolved
@@ -176,11 +176,8 @@
 }
 
 func saveSettings() {
-<<<<<<< HEAD
 	// Saving settings is currently disabled.
 	return
-=======
->>>>>>> 3ff8fd7f
 }
 
 func syncWindowSettings() bool {
