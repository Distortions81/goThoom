--- conflicted
+++ resolved
@@ -28,11 +28,8 @@
 	BlendAmount:     1.0,
 	DenoiseImages:   true,
 	PrecacheAssets:  true,
-<<<<<<< HEAD
 	CacheWholeSheet: false,
-=======
 	ShowFPS:         true,
->>>>>>> 61a69954
 	Scale:           2,
 
 	vsync: true,
@@ -57,11 +54,8 @@
 	BlendAmount      float64
 	DenoiseImages    bool
 	PrecacheAssets   bool
-<<<<<<< HEAD
 	CacheWholeSheet  bool
-=======
 	ShowFPS          bool
->>>>>>> 61a69954
 	TextureFiltering bool
 	FastSound        bool
 	Scale            int
