package main

import (
	"fmt"
	"sort"
	"sync"
)

type inventoryItem struct {
	ID       uint16
	Name     string
	Equipped bool
	Index    int
	Quantity int
}

type inventoryKey struct {
	ID    uint16
	Index uint16
}

var (
	inventoryMu    sync.RWMutex
	inventoryItems []inventoryItem
	inventoryNames = make(map[inventoryKey]string)
)

func resetInventory() {
	inventoryMu.Lock()
	inventoryItems = inventoryItems[:0]
	inventoryNames = make(map[inventoryKey]string)
	inventoryMu.Unlock()
	inventoryDirty = true
}

func addInventoryItem(id uint16, idx int, name string, equip bool) {
	inventoryMu.Lock()
	inserted := false
	if idx >= 0 && idx < len(inventoryItems) && inventoryItems[idx].ID == id {
		inventoryItems[idx].Quantity++
	} else {
		found := false
		for i := range inventoryItems {
			if inventoryItems[i].ID == id {
				inventoryItems[i].Quantity++
				found = true
				break
			}
		}
		if !found {
			if idx < 0 || idx > len(inventoryItems) {
				idx = len(inventoryItems)
			}
			item := inventoryItem{ID: id, Name: name, Equipped: equip, Index: idx, Quantity: 1}
			inventoryItems = append(inventoryItems, inventoryItem{})
			copy(inventoryItems[idx+1:], inventoryItems[idx:])
			inventoryItems[idx] = item
			inserted = true
		}
	}
<<<<<<< HEAD
	item := inventoryItem{ID: id, Name: name, Equipped: equip, Index: idx}
	inventoryItems = append(inventoryItems, inventoryItem{})
	copy(inventoryItems[idx+1:], inventoryItems[idx:])
	inventoryItems[idx] = item
	inventoryNames = make(map[inventoryKey]string)
	for i := range inventoryItems {
		inventoryItems[i].Index = i
		if inventoryItems[i].Name != "" {
			inventoryNames[inventoryKey{ID: inventoryItems[i].ID, Index: uint16(i)}] = inventoryItems[i].Name
		}
=======
	if inserted {
		for i := range inventoryItems {
			inventoryItems[i].Index = i
		}
	}
	if name != "" {
		inventoryNames[id] = name
>>>>>>> 10af3bc2
	}
	inventoryMu.Unlock()
	inventoryDirty = true
}

func removeInventoryItem(id uint16, idx int) {
	inventoryMu.Lock()
	removed := false
	if idx >= 0 && idx < len(inventoryItems) && inventoryItems[idx].ID == id {
		if inventoryItems[idx].Quantity > 1 {
			inventoryItems[idx].Quantity--
		} else {
			inventoryItems = append(inventoryItems[:idx], inventoryItems[idx+1:]...)
			removed = true
		}
	} else {
		for i, it := range inventoryItems {
			if it.ID == id {
				if it.Quantity > 1 {
					inventoryItems[i].Quantity--
				} else {
					inventoryItems = append(inventoryItems[:i], inventoryItems[i+1:]...)
					removed = true
				}
				break
			}
		}
	}
	if removed {
		for i := range inventoryItems {
			inventoryItems[i].Index = i
		}
	}
	inventoryMu.Unlock()
	inventoryDirty = true
}

func equipInventoryItem(id uint16, idx int, equip bool) {
	inventoryMu.Lock()
	if idx >= 0 && idx < len(inventoryItems) && inventoryItems[idx].ID == id {
		inventoryItems[idx].Equipped = equip
	} else {
		for i := range inventoryItems {
			if inventoryItems[i].ID == id {
				inventoryItems[i].Equipped = equip
				break
			}
		}
	}
	inventoryMu.Unlock()
	inventoryDirty = true
}

func renameInventoryItem(id uint16, idx int, name string) {
	inventoryMu.Lock()
	index := -1
	if idx >= 0 && idx < len(inventoryItems) && inventoryItems[idx].ID == id {
		inventoryItems[idx].Name = name
		index = idx
	} else {
		for i := range inventoryItems {
			if inventoryItems[i].ID == id {
				inventoryItems[i].Name = name
				index = i
				break
			}
		}
	}
	if name != "" && index >= 0 {
		inventoryNames[inventoryKey{ID: id, Index: uint16(index)}] = name
	}
	inventoryMu.Unlock()
	inventoryDirty = true
}

func getInventory() []inventoryItem {
	inventoryMu.RLock()
	defer inventoryMu.RUnlock()
	out := make([]inventoryItem, len(inventoryItems))
	copy(out, inventoryItems)
	sort.SliceStable(out, func(i, j int) bool {
		if out[i].Equipped != out[j].Equipped {
			return out[i].Equipped && !out[j].Equipped
		}
		return out[i].Index < out[j].Index
	})
	return out
}

func setFullInventory(ids []uint16, equipped []bool) {
	items := make([]inventoryItem, 0, len(ids))
	seen := make(map[uint16]int)
	inventoryMu.Lock()
	newNames := make(map[inventoryKey]string)
	for i, id := range ids {
<<<<<<< HEAD
		key := inventoryKey{ID: id, Index: uint16(i)}
		name := inventoryNames[key]
=======
		if idx, ok := seen[id]; ok {
			items[idx].Quantity++
			if i < len(equipped) && equipped[i] {
				items[idx].Equipped = true
			}
			continue
		}
		name := inventoryNames[id]
>>>>>>> 10af3bc2
		if name == "" {
			if n, ok := defaultInventoryNames[id]; ok {
				name = n
			} else {
				name = fmt.Sprintf("Item %d", id)
			}
		}
		newNames[key] = name
		equip := false
		if i < len(equipped) && equipped[i] {
			equip = true
		}
		items = append(items, inventoryItem{ID: id, Name: name, Equipped: equip, Index: len(items), Quantity: 1})
		seen[id] = len(items) - 1
	}
	inventoryItems = items
	inventoryNames = newNames
	inventoryMu.Unlock()
	inventoryDirty = true
}<|MERGE_RESOLUTION|>--- conflicted
+++ resolved
@@ -58,7 +58,6 @@
 			inserted = true
 		}
 	}
-<<<<<<< HEAD
 	item := inventoryItem{ID: id, Name: name, Equipped: equip, Index: idx}
 	inventoryItems = append(inventoryItems, inventoryItem{})
 	copy(inventoryItems[idx+1:], inventoryItems[idx:])
@@ -69,15 +68,6 @@
 		if inventoryItems[i].Name != "" {
 			inventoryNames[inventoryKey{ID: inventoryItems[i].ID, Index: uint16(i)}] = inventoryItems[i].Name
 		}
-=======
-	if inserted {
-		for i := range inventoryItems {
-			inventoryItems[i].Index = i
-		}
-	}
-	if name != "" {
-		inventoryNames[id] = name
->>>>>>> 10af3bc2
 	}
 	inventoryMu.Unlock()
 	inventoryDirty = true
@@ -173,19 +163,8 @@
 	inventoryMu.Lock()
 	newNames := make(map[inventoryKey]string)
 	for i, id := range ids {
-<<<<<<< HEAD
 		key := inventoryKey{ID: id, Index: uint16(i)}
 		name := inventoryNames[key]
-=======
-		if idx, ok := seen[id]; ok {
-			items[idx].Quantity++
-			if i < len(equipped) && equipped[i] {
-				items[idx].Equipped = true
-			}
-			continue
-		}
-		name := inventoryNames[id]
->>>>>>> 10af3bc2
 		if name == "" {
 			if n, ok := defaultInventoryNames[id]; ok {
 				name = n
