package main

import (
	"encoding/binary"
	"math"
	"sync"

	"github.com/hajimehoshi/ebiten/v2/audio"

	"go_client/clsnd"
)

const (
	maxSounds  = 64
	mainVolume = 0.5
	sincTaps   = 16   // filter half-width for high quality sinc resampling
	sincPhases = 1024 // number of fractional phases for precomputed table
)

var (
	soundMu  sync.Mutex
	clSounds *clsnd.CLSounds
	pcmCache = make(map[uint16][]byte)

	audioContext *audio.Context
	soundPlayers = make(map[*audio.Player]struct{})
	resample     = resampleSincHQ

	blackmanCosA  [2 * sincTaps]float32
	blackmanSinA  [2 * sincTaps]float32
	blackmanCosA2 [2 * sincTaps]float32
	blackmanSinA2 [2 * sincTaps]float32

	sincTable [][]float32
	sincSums  []float32

	playSound = func(id uint16) {
		logDebug("playSound(%d) called", id)
		if blockSound {
			logDebug("playSound(%d) blocked by blockSound", id)
			return
		}
		pcm := loadSound(id)
		if pcm == nil {
			logDebug("playSound(%d) no pcm returned", id)
			return
		}
		if audioContext == nil {
			logDebug("playSound(%d) no audio context", id)
			return
		}

		p := audioContext.NewPlayerFromBytes(pcm)
		p.SetVolume(mainVolume)

		soundMu.Lock()
		for sp := range soundPlayers {
			if !sp.IsPlaying() {
				sp.Close()
				delete(soundPlayers, sp)
			}
		}
		if maxSounds > 0 && len(soundPlayers) >= maxSounds {
			soundMu.Unlock()
			logDebug("playSound(%d) too many sound players (%d)", id, len(soundPlayers))
			p.Close()
			return
		}
		soundPlayers[p] = struct{}{}
		soundMu.Unlock()

		logDebug("playSound(%d) playing", id)
		p.Play()
	}
)

// initSoundContext initializes the global audio context and resampler based on
// the fastSound flag. The default uses linear interpolation for a balance of
// speed and quality.
func initSoundContext() {

	rate := 44100

	if gs.fastSound {
		resample = resampleLinear
	} else {
		initSinc()
		resample = resampleSincHQ
	}

	audioContext = audio.NewContext(rate)
}

func initSinc() {
	for k := -sincTaps + 1; k <= sincTaps; k++ {
		idx := k + sincTaps - 1
		t := float64(k)/float64(sincTaps) + 0.5
		a := 2 * math.Pi * t
		blackmanCosA[idx] = float32(math.Cos(a))
		blackmanSinA[idx] = float32(math.Sin(a))
		a2 := 2 * a
		blackmanCosA2[idx] = float32(math.Cos(a2))
		blackmanSinA2[idx] = float32(math.Sin(a2))
	}

	sincTable = make([][]float32, sincPhases)
	sincSums = make([]float32, sincPhases)
	for p := 0; p < sincPhases; p++ {
		frac := float32(p) / float32(sincPhases)
		sinFrac := float32(math.Sin(math.Pi * float64(frac)))
		b := (2 * math.Pi / float64(sincTaps)) * float64(frac)
		cosB, sinB := float32(math.Cos(b)), float32(math.Sin(b))
		cosB2, sinB2 := float32(math.Cos(2*b)), float32(math.Sin(2*b))

		coeffs := make([]float32, 2*sincTaps)
		var wsum float32
		for k := -sincTaps + 1; k <= sincTaps; k++ {
			idx := k + sincTaps - 1

			w := blackmanCosA[idx]*cosB + blackmanSinA[idx]*sinB
			w = 0.42 - 0.5*w + 0.08*(blackmanCosA2[idx]*cosB2+blackmanSinA2[idx]*sinB2)

			denom := float32(math.Pi) * (float32(k) - frac)
			var sinc float32
			if denom == 0 {
				sinc = 1
			} else {
				sinc = sinFrac / denom
				if k%2 == 0 {
					sinc = -sinc
				}
			}

			coeff := w * sinc
			coeffs[idx] = coeff
			wsum += coeff
		}
		sincTable[p] = coeffs
		sincSums[p] = wsum
	}
}

func resampleFast(src []int16, srcRate, dstRate int) []int16 {
	if srcRate == dstRate || len(src) == 0 {
		return append([]int16(nil), src...)
	}

	n := int(math.Round(float64(len(src)) * float64(dstRate) / float64(srcRate)))
	dst := make([]int16, n)

	ratio := float64(srcRate) / float64(dstRate)
	for i := 0; i < n; i++ {
		srcIdx := int(float64(i) * ratio)
		if srcIdx >= len(src) {
			srcIdx = len(src) - 1
		}
		dst[i] = src[srcIdx]
	}

	return dst
}

func resampleLinear(src []int16, srcRate, dstRate int) []int16 {
	if srcRate == dstRate || len(src) == 0 {
		return append([]int16(nil), src...)
	}

	n := int(math.Round(float64(len(src)) * float64(dstRate) / float64(srcRate)))
	dst := make([]int16, n)

	ratio := float64(srcRate) / float64(dstRate)
	for i := 0; i < n; i++ {
		pos := float64(i) * ratio
		idx := int(pos)
		frac := pos - float64(idx)
		s0 := src[idx]
		s1 := s0
		if idx+1 < len(src) {
			s1 = src[idx+1]
		}
		v := (1-frac)*float64(s0) + frac*float64(s1)
		dst[i] = int16(math.Round(v))
	}

	return dst
}

func resampleSincHQ(src []int16, srcRate, dstRate int) []int16 {
	if srcRate == dstRate || len(src) == 0 {
		return append([]int16(nil), src...)
	}

	n := int(math.Round(float64(len(src)) * float64(dstRate) / float64(srcRate)))
	dst := make([]int16, n)
	ratio := float32(srcRate) / float32(dstRate)

<<<<<<< HEAD
	// pad source with zeros on both sides so inner loop can skip bounds checks
	padded := make([]int16, len(src)+2*sincTaps)
	copy(padded[sincTaps:], src)

=======
	pos := float32(0)
>>>>>>> 60cfbe9f
	for i := 0; i < n; i++ {
		idx := int(pos)
		frac := pos - float32(idx)

		phase := int(frac*float32(sincPhases) + 0.5)
		if phase >= sincPhases {
			phase = sincPhases - 1
		}
		coeffs := sincTable[phase]
		wsum := sincSums[phase]
		var sum float32

		base := idx + sincTaps
		for k := -sincTaps + 1; k <= sincTaps; k++ {
			j := base + k
			idxk := k + sincTaps - 1
			coeff := coeffs[idxk]
			sum += float32(padded[j]) * coeff
		}

		if wsum != 0 {
			sum /= wsum
		}
		if sum > float32(math.MaxInt16) {
			sum = float32(math.MaxInt16)
		} else if sum < float32(math.MinInt16) {
			sum = float32(math.MinInt16)
		}
		dst[i] = int16(math.Round(float64(sum)))
		pos += ratio
	}
	return dst
}

// fast xorshift32 PRNG
type rnd32 uint32

func (r *rnd32) next() float64 {
	x := uint32(*r)
	x ^= x << 13
	x ^= x >> 17
	x ^= x << 5
	*r = rnd32(x)
	// scale to [0,1)
	return float64(x) * (1.0 / 4294967296.0)
}

// u8 PCM (0..255) -> s16 PCM (-32768..32767) with TPDF dither and 257 scaling
func u8ToS16TPDF(data []byte, seed uint32) []int16 {
	out := make([]int16, len(data))
	r1, r2 := rnd32(seed|1), rnd32(seed*1664525+1013904223)

	for i, b := range data {
		// TPDF dither in [-0.5, +0.5): (rand - rand)
		noise := (r1.next() - r2.next()) * 0.5
		v := float64(b) + noise

		// Map 0..255 -> -32768..32767 using *257 then offset
		// (257 uses full 16-bit span slightly better than <<8)
		s := int32(math.Round(v*257.0)) - 32768
		if s > math.MaxInt16 {
			s = math.MaxInt16
		} else if s < math.MinInt16 {
			s = math.MinInt16
		}
		out[i] = int16(s)
	}
	return out
}

func lowpassIIR16(x []int16, alpha float64) {
	if len(x) == 0 {
		return
	}
	// alpha ~ 0.1..0.3 for subtle smoothing
	y := float64(x[0])
	for i := range x {
		xn := float64(x[i])
		y += alpha * (xn - y)
		x[i] = int16(math.Round(y))
	}
}

// applyFadeInOut applies a tiny fade to the start and end of the samples
// to avoid clicks when sounds begin or end abruptly. The fade length is
// approximately 5ms of audio.
func applyFadeInOut(samples []int16, rate int) {
	fade := 441
	if fade <= 1 {
		return
	}
	if len(samples) < 2*fade {
		fade = len(samples) / 2
		if fade <= 1 {
			return
		}
	}
	for i := 0; i < fade; i++ {
		inScale := float64(i) / float64(fade)
		samples[i] = int16(float64(samples[i]) * inScale)
		outScale := float64(fade-1-i) / float64(fade)
		idx := len(samples) - fade + i
		samples[idx] = int16(float64(samples[idx]) * outScale)

	}
}

// highpassIIR16 removes DC offset using a simple one-pole high-pass filter.
// alpha should be close to 1.0 (e.g. 0.995) to only filter very low
// frequencies while leaving the audible band intact.
func highpassIIR16(x []int16, alpha float64) {
	if len(x) == 0 {
		return
	}
	var prevIn, prevOut float64
	for i := range x {
		in := float64(x[i])
		out := alpha * (prevOut + in - prevIn)
		x[i] = int16(math.Round(out))
		prevIn = in
		prevOut = out
	}
}

// loadSound retrieves a sound by ID, resamples it to match the audio context's
// sample rate, and caches the resulting PCM bytes. The CL_Sounds archive is
// opened on first use and individual sounds are parsed lazily.
func loadSound(id uint16) []byte {
	logDebug("loadSound(%d) called", id)
	if audioContext == nil {
		logDebug("loadSound(%d) no audio context", id)
		return nil
	}

	soundMu.Lock()
	if pcm, ok := pcmCache[id]; ok {
		soundMu.Unlock()
		if pcm == nil {
			logDebug("loadSound(%d) cached as missing", id)
		} else {
			logDebug("loadSound(%d) cache hit (%d bytes)", id, len(pcm))
		}
		return pcm
	}
	c := clSounds
	soundMu.Unlock()

	if c == nil {
		logDebug("loadSound(%d) CL sounds not loaded", id)
		return nil
	}

	logDebug("loadSound(%d) fetching from archive", id)
	s, err := c.Get(uint32(id))
	if s == nil {
		if err != nil {
			logError("unable to decode sound %d: %v", id, err)
		} else {
			logError("missing sound %d", id)
		}
		soundMu.Lock()
		pcmCache[id] = nil
		soundMu.Unlock()
		return nil
	}
	statSoundLoaded(id)
	logDebug("loadSound(%d) loaded %d Hz %d-bit %d bytes", id, s.SampleRate, s.Bits, len(s.Data))

	srcRate := int(s.SampleRate / 2)
	dstRate := audioContext.SampleRate()

	// Decode the sound data into 16-bit samples.
	var samples []int16
	switch s.Bits {
	case 8:
		if gs.fastSound {
			samples = make([]int16, len(s.Data))
			for i, b := range s.Data {
				v := int16(b) - 0x80
				samples[i] = v << 8
			}
		} else {
			samples = u8ToS16TPDF(s.Data, 0xC0FFEE)
			//		lowpassIIR16(samples, 0.)
			//		highpassIIR16(samples, 0.995)
		}
	case 16:
		if len(s.Data)%2 != 0 {
			s.Data = append(s.Data, 0x00)
		}
		samples = make([]int16, len(s.Data)/2)
		for i := 0; i < len(samples); i++ {
			samples[i] = int16(binary.BigEndian.Uint16(s.Data[2*i : 2*i+2]))
		}
		//highpassIIR16(samples, 0.995)
	default:
		return nil
	}

	if srcRate != dstRate {
		logDebug("loadSound(%d) resampling from %d to %d", id, srcRate, dstRate)
		samples = resample(samples, srcRate, dstRate)
	}

	applyFadeInOut(samples, dstRate)

	pcm := make([]byte, len(samples)*2)
	for i, v := range samples {
		pcm[2*i] = byte(v)
		pcm[2*i+1] = byte(v >> 8)
	}

	soundMu.Lock()
	pcmCache[id] = pcm
	soundMu.Unlock()
	logDebug("loadSound(%d) cached %d bytes", id, len(pcm))
	return pcm
}

// soundCacheStats returns the number of cached sounds and total bytes used.
func soundCacheStats() (count, bytes int) {
	soundMu.Lock()
	defer soundMu.Unlock()
	for _, pcm := range pcmCache {
		if pcm != nil {
			count++
			bytes += len(pcm)
		}
	}
	return
}<|MERGE_RESOLUTION|>--- conflicted
+++ resolved
@@ -194,14 +194,10 @@
 	dst := make([]int16, n)
 	ratio := float32(srcRate) / float32(dstRate)
 
-<<<<<<< HEAD
 	// pad source with zeros on both sides so inner loop can skip bounds checks
 	padded := make([]int16, len(src)+2*sincTaps)
 	copy(padded[sincTaps:], src)
-
-=======
 	pos := float32(0)
->>>>>>> 60cfbe9f
 	for i := 0; i < n; i++ {
 		idx := int(pos)
 		frac := pos - float32(idx)
