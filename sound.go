package main

import (
	"encoding/binary"
	"log"
	"math"
	"path/filepath"
	"sync"

	"github.com/hajimehoshi/ebiten/v2/audio"

	"go_client/clsnd"
)

const maxSounds = 64
const mainVolume = 0.5

var (
	soundMu  sync.Mutex
	clSounds *clsnd.CLSounds
	pcmCache = make(map[uint16][]byte)

	audioContext *audio.Context
	soundPlayers = make(map[*audio.Player]struct{})
	resample     = resampleSincHQ

	playSound = func(id uint16) {
		if blockSound {
			return
		}
		//logError("sound: %v", id)
		pcm := loadSound(id)
		if pcm == nil || audioContext == nil {
			return
		}

		p := audioContext.NewPlayerFromBytes(pcm)
		p.SetVolume(mainVolume)

		soundMu.Lock()
		for sp := range soundPlayers {
			if !sp.IsPlaying() {
				sp.Close()
				delete(soundPlayers, sp)
			}
		}
		if maxSounds > 0 && len(soundPlayers) >= maxSounds {
			soundMu.Unlock()
			p.Close()
			return
		}
		soundPlayers[p] = struct{}{}
		soundMu.Unlock()

		p.Play()
	}
)

// initSoundContext initializes the global audio context and resampler based on
// the fastSound flag.
func initSoundContext() {

	rate := 44100

	if gs.FastSound {
		resample = resampleFast
	} else {
		resample = resampleSincHQ
	}

	audioContext = audio.NewContext(rate)
}

func resampleFast(src []int16, srcRate, dstRate int) []int16 {
	if srcRate == dstRate || len(src) == 0 {
		return append([]int16(nil), src...)
	}

	n := int(math.Round(float64(len(src)) * float64(dstRate) / float64(srcRate)))
	dst := make([]int16, n)

	ratio := float64(srcRate) / float64(dstRate)
	for i := 0; i < n; i++ {
		srcIdx := int(float64(i) * ratio)
		if srcIdx >= len(src) {
			srcIdx = len(src) - 1
		}
		dst[i] = src[srcIdx]
	}

	return dst
}

func resampleSincHQ(src []int16, srcRate, dstRate int) []int16 {
	if srcRate == dstRate || len(src) == 0 {
		return append([]int16(nil), src...)
	}

	// Number of taps (filter half-width)
	const taps = 16 // 8–16 for very high quality
	n := int(math.Round(float64(len(src)) * float64(dstRate) / float64(srcRate)))
	dst := make([]int16, n)
	ratio := float64(srcRate) / float64(dstRate)

	for i := 0; i < n; i++ {
		pos := float64(i) * ratio
		idx := int(math.Floor(pos))
		var sum float64
		var wsum float64

		for j := idx - taps + 1; j <= idx+taps; j++ {
			if j < 0 || j >= len(src) {
				continue
			}
			x := float64(j) - pos
			w := sinc(x) * blackmanWindow(x, float64(taps))
			sum += float64(src[j]) * w
			wsum += w
		}

		if wsum != 0 {
			sum /= wsum
		}
		if sum > math.MaxInt16 {
			sum = math.MaxInt16
		} else if sum < math.MinInt16 {
			sum = math.MinInt16
		}
		dst[i] = int16(math.Round(sum))
	}
	return dst
}

// sinc(x) = sin(pi*x)/(pi*x)
func sinc(x float64) float64 {
	if x == 0 {
		return 1
	}
	xpi := math.Pi * x
	return math.Sin(xpi) / xpi
}

// Blackman window for smoothing the sinc
func blackmanWindow(x, a float64) float64 {
	t := (x / a) + 0.5
	if t < 0 || t > 1 {
		return 0
	}
	// Standard Blackman coefficients
	alpha0 := 0.42
	alpha1 := 0.5
	alpha2 := 0.08
	return alpha0 - alpha1*math.Cos(2*math.Pi*t) + alpha2*math.Cos(4*math.Pi*t)
}

// fast xorshift32 PRNG
type rnd32 uint32

func (r *rnd32) next() float64 {
	x := uint32(*r)
	x ^= x << 13
	x ^= x >> 17
	x ^= x << 5
	*r = rnd32(x)
	// scale to [0,1)
	return float64(x) * (1.0 / 4294967296.0)
}

// u8 PCM (0..255) -> s16 PCM (-32768..32767) with TPDF dither and 257 scaling
func u8ToS16TPDF(data []byte, seed uint32) []int16 {
	out := make([]int16, len(data))
	r1, r2 := rnd32(seed|1), rnd32(seed*1664525+1013904223)

	for i, b := range data {
		// TPDF dither in [-0.5, +0.5): (rand - rand)
		noise := (r1.next() - r2.next()) * 0.5
		v := float64(b) + noise

		// Map 0..255 -> -32768..32767 using *257 then offset
		// (257 uses full 16-bit span slightly better than <<8)
		s := int32(math.Round(v*257.0)) - 32768
		if s > math.MaxInt16 {
			s = math.MaxInt16
		} else if s < math.MinInt16 {
			s = math.MinInt16
		}
		out[i] = int16(s)
	}
	return out
}

func lowpassIIR16(x []int16, alpha float64) {
	if len(x) == 0 {
		return
	}
	// alpha ~ 0.1..0.3 for subtle smoothing
	y := float64(x[0])
	for i := range x {
		xn := float64(x[i])
		y += alpha * (xn - y)
		x[i] = int16(math.Round(y))
	}
}

<<<<<<< HEAD
// applyFadeInOut applies a tiny fade to the start and end of the samples
// to avoid clicks when sounds begin or end abruptly. The fade length is
// approximately 5ms of audio.
func applyFadeInOut(samples []int16, rate int) {
	fade := rate / 200 // ~5ms
	if fade <= 1 {
		return
	}
	if len(samples) < 2*fade {
		fade = len(samples) / 2
		if fade <= 1 {
			return
		}
	}
	for i := 0; i < fade; i++ {
		inScale := float64(i) / float64(fade)
		samples[i] = int16(float64(samples[i]) * inScale)
		outScale := float64(fade-1-i) / float64(fade)
		idx := len(samples) - fade + i
		samples[idx] = int16(float64(samples[idx]) * outScale)
=======
// highpassIIR16 removes DC offset using a simple one-pole high-pass filter.
// alpha should be close to 1.0 (e.g. 0.995) to only filter very low
// frequencies while leaving the audible band intact.
func highpassIIR16(x []int16, alpha float64) {
	if len(x) == 0 {
		return
	}
	var prevIn, prevOut float64
	for i := range x {
		in := float64(x[i])
		out := alpha * (prevOut + in - prevIn)
		x[i] = int16(math.Round(out))
		prevIn = in
		prevOut = out
>>>>>>> 8c2d0940
	}
}

// loadSound retrieves a sound by ID, resamples it to match the audio context's
// sample rate, and caches the resulting PCM bytes. The CL_Sounds archive is
// opened on first use and individual sounds are parsed lazily.
func loadSound(id uint16) []byte {
	if audioContext == nil {
		return nil
	}

	soundMu.Lock()
	if pcm, ok := pcmCache[id]; ok {
		soundMu.Unlock()
		return pcm
	}
	soundMu.Unlock()

	soundMu.Lock()
	if clSounds == nil {
		var err error
		clSounds, err = clsnd.Load(filepath.Join(dataDir, "CL_Sounds"))
		if err != nil {
			log.Printf("load CL_Sounds: %v", err)
			pcmCache[id] = nil
			soundMu.Unlock()
			return nil
		}
	}
	soundMu.Unlock()

	s := clSounds.Get(uint32(id))
	if s == nil {
		log.Printf("missing sound %d", id)
		soundMu.Lock()
		pcmCache[id] = nil
		soundMu.Unlock()
		return nil
	}

	srcRate := int(s.SampleRate / 2)
	dstRate := audioContext.SampleRate()

	// Decode the sound data into 16-bit samples.
	var samples []int16
	switch s.Bits {
	case 8:
		if !gs.FastSound {
			samples = u8ToS16TPDF(s.Data, 0xC0FFEE)
			lowpassIIR16(samples, 0.5)
			highpassIIR16(samples, 0.995)
		} else {
			samples = make([]int16, len(s.Data))
			for i, b := range s.Data {
				v := int16(b) - 0x80
				samples[i] = v << 8
			}
		}
	case 16:
		if len(s.Data)%2 != 0 {
			return nil
		}
		samples = make([]int16, len(s.Data)/2)
		for i := 0; i < len(samples); i++ {
			samples[i] = int16(binary.BigEndian.Uint16(s.Data[2*i : 2*i+2]))
		}
	default:
		return nil
	}

	if srcRate != dstRate {
		samples = resample(samples, srcRate, dstRate)
	}

	applyFadeInOut(samples, dstRate)

	pcm := make([]byte, len(samples)*2)
	for i, v := range samples {
		pcm[2*i] = byte(v)
		pcm[2*i+1] = byte(v >> 8)
	}

	soundMu.Lock()
	pcmCache[id] = pcm
	soundMu.Unlock()
	return pcm
}<|MERGE_RESOLUTION|>--- conflicted
+++ resolved
@@ -202,7 +202,6 @@
 	}
 }
 
-<<<<<<< HEAD
 // applyFadeInOut applies a tiny fade to the start and end of the samples
 // to avoid clicks when sounds begin or end abruptly. The fade length is
 // approximately 5ms of audio.
@@ -223,7 +222,6 @@
 		outScale := float64(fade-1-i) / float64(fade)
 		idx := len(samples) - fade + i
 		samples[idx] = int16(float64(samples[idx]) * outScale)
-=======
 // highpassIIR16 removes DC offset using a simple one-pole high-pass filter.
 // alpha should be close to 1.0 (e.g. 0.995) to only filter very low
 // frequencies while leaving the audible band intact.
@@ -238,7 +236,6 @@
 		x[i] = int16(math.Round(out))
 		prevIn = in
 		prevOut = out
->>>>>>> 8c2d0940
 	}
 }
 
