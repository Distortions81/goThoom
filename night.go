package main

import (
	"fmt"
	"image/color"
	"math"
	"regexp"
	"strconv"
	"strings"
	"sync"

	"github.com/hajimehoshi/ebiten/v2"
)

type NightInfo struct {
	mu              sync.Mutex
	BaseLevel       int
	Azimuth         int
	Cloudy          bool
	Flags           uint
	Level           int
	Shadows         int
	oldAzimuth      int
	redshift        float64
	startOfTwilight int
}

var gNight NightInfo

var nightRE = regexp.MustCompile(`^/nt ([0-9]+) /sa ([-0-9]+) /cl ([01])`)

func (n *NightInfo) calcCurLevel() {
	delta := 0
	if n.Flags&kLightNoNightMods != 0 {
		n.Level = 0
	} else {
		if n.Flags&kLightAdjust25Pct != 0 {
			delta += 25
		}
		if n.Flags&kLightAdjust50Pct != 0 {
			delta += 50
		}
		if n.Flags&kLightAreaIsDarker != 0 {
			delta = -delta
		}
		n.Level = n.BaseLevel - delta
	}
	if n.Level < 0 {
		n.Level = 0
	} else if n.Level > 100 {
		n.Level = 100
	}

	if n.Flags&kLightNoShadows != 0 {
		n.Shadows = 0
	} else {
		n.Shadows = 50 - n.Level
		if n.Shadows < 0 {
			n.Shadows = 0
		}
		if n.Cloudy && n.Shadows > 25 {
			n.Shadows = 25
		}
	}
}

func (n *NightInfo) calcRedshift() {
	const ticksPerGameSecond = 60.0 / 4.09
	const twilightLength = 30 * 60 * ticksPerGameSecond
	const maxRedshift = 1.25

	if n.oldAzimuth != n.Azimuth {
		if (n.oldAzimuth == -2 && n.Azimuth == -1) || (n.oldAzimuth == 179 && n.Azimuth == 180) {
			n.startOfTwilight = frameCounter
		} else {
			n.startOfTwilight = 0
		}
		n.oldAzimuth = n.Azimuth
	}

	if n.Azimuth != -1 && n.Azimuth != 180 {
		n.startOfTwilight = 0
	}

	if n.startOfTwilight != 0 {
		shift := float64(frameCounter-n.startOfTwilight) / twilightLength
		if shift < 0 {
			shift = 0
		} else if shift > 1 {
			shift = 1
		}
		if shift < 0.5 {
			n.redshift = 1 + shift*2*(maxRedshift-1)
		} else {
			n.redshift = 1 + (1-shift)*2*(maxRedshift-1)
		}
	} else {
		n.redshift = 1
	}
}

func (n *NightInfo) SetFlags(f uint) {
	n.mu.Lock()
	n.Flags = f
	n.calcCurLevel()
	n.calcRedshift()
	n.mu.Unlock()
}

func parseNightCommand(s string) bool {
	if m := nightRE.FindStringSubmatch(s); m != nil {
		lvl, _ := strconv.Atoi(m[1])
		sa, _ := strconv.Atoi(m[2])
		cloudy := m[3] != "0"
		gNight.mu.Lock()
		gNight.BaseLevel = lvl
		gNight.Level = lvl
		gNight.Azimuth = sa
		gNight.Cloudy = cloudy
		gNight.calcCurLevel()
		gNight.calcRedshift()
		gNight.mu.Unlock()
		return true
	}
	const prefix = "/nt "
	if !strings.HasPrefix(s, prefix) {
		return false
	}
	rest := s[len(prefix):]
	var nightLevel, shadowLevel, sunAngle, declination int
	if n, err := fmt.Sscanf(rest, "%d %d %d %d", &nightLevel, &shadowLevel, &sunAngle, &declination); err == nil && n >= 3 {
		gNight.mu.Lock()
		gNight.BaseLevel = nightLevel
		gNight.Level = nightLevel
		gNight.Azimuth = sunAngle
		gNight.calcCurLevel()
		gNight.calcRedshift()
		gNight.mu.Unlock()
		return true
	}
	if n, err := fmt.Sscanf(rest, "%d", &nightLevel); err == nil && n == 1 {
		gNight.mu.Lock()
		gNight.BaseLevel = nightLevel
		gNight.Level = nightLevel
		gNight.calcCurLevel()
		gNight.calcRedshift()
		gNight.mu.Unlock()
		return true
	}
	return false
}

var (
	nightImgs            = map[float64]*ebiten.Image{}
	nightImgW, nightImgH int
)

func drawNightOverlay(screen *ebiten.Image) {
	gNight.mu.Lock()
<<<<<<< HEAD
	lvl := gNight.Level
	redshift := gNight.redshift
=======
	lvl := float64(gNight.Level)
>>>>>>> 16d936b5
	gNight.mu.Unlock()
	if lvl <= 0 {
		return
	}

	overlayLevel := lvl

	w := gameAreaSizeX * scale
	h := gameAreaSizeY * scale
	if nightImgW != w || nightImgH != h {
		nightImgs = map[float64]*ebiten.Image{}
		nightImgW, nightImgH = w, h
	}
	nightImg := nightImgs[overlayLevel]
	if nightImg == nil {
		nightImg = rebuildNightOverlay(w, h, overlayLevel)
		nightImgs[overlayLevel] = nightImg
	}

	op := &ebiten.DrawImageOptions{}
	if redshift > 1 {
		var cm ebiten.ColorM
		cm.SetElement(0, 3, redshift-1)
		op.ColorM = cm
	}
	screen.DrawImage(nightImg, op)
}

// rebuildNightOverlay creates a radial gradient that becomes fully opaque at
// the given radius percentage of the maximum possible radius from the center
// of the screen.
func rebuildNightOverlay(w, h int, radiusPercent float64) *ebiten.Image {
	img := ebiten.NewImage(w, h)

	cx := float64(w) / 2
	cy := float64(h) / 2

	maxRadius := math.Sqrt(cx*cx + cy*cy)
	radius := maxRadius * radiusPercent / 100

	for y := 0; y < h; y++ {
		for x := 0; x < w; x++ {
			dx := float64(x) - cx
			dy := float64(y) - cy
			dist := math.Sqrt(dx*dx + dy*dy)

			var a float64
			if dist >= radius {
				a = 1
			} else {
				a = dist / radius
			}

			clr := color.RGBA{
				R: 0,
				G: 0,
				B: 0,
				A: uint8(a * 255),
			}
			img.Set(x, y, clr)
		}
	}
	return img
}<|MERGE_RESOLUTION|>--- conflicted
+++ resolved
@@ -157,12 +157,8 @@
 
 func drawNightOverlay(screen *ebiten.Image) {
 	gNight.mu.Lock()
-<<<<<<< HEAD
 	lvl := gNight.Level
 	redshift := gNight.redshift
-=======
-	lvl := float64(gNight.Level)
->>>>>>> 16d936b5
 	gNight.mu.Unlock()
 	if lvl <= 0 {
 		return
