package main

import (
	"bytes"
	"context"
	"encoding/binary"
	"flag"
	"fmt"
	"io"
	"log"
	"math/rand"
	"net"
	"os"
	"os/signal"
	"path/filepath"
	"syscall"
	"time"

	"github.com/hajimehoshi/ebiten/v2"

	"go_client/climg"
)

var (
	clMovFPS int
	denoise  bool
	dataDir  string

	host        string
	name        string
	account     string
	accountPass string
	pass        string
	demo        bool
	clmov       string
	noSplash    bool
	baseDir     string
	soundTest   bool
	fastSound   bool

	loginRequest = make(chan struct{})
)

func main() {
	flag.StringVar(&host, "host", "server.deltatao.com:5010", "server address")
	flag.StringVar(&name, "name", "", "character name")
	flag.StringVar(&account, "account", "", "account name")
	flag.StringVar(&accountPass, "account-pass", "", "account password (for character list)")
	flag.StringVar(&pass, "pass", "", "character password")
	flag.BoolVar(&demo, "demo", false, "login as random demo character")
	flag.StringVar(&clmov, "clmov", "", "play back a .clMov file")
	flag.BoolVar(&noSplash, "nosplash", false, "skip login window and auto connect")
	flag.IntVar(&clMovFPS, "clmov-speed", 5, "playback speed in frame-per-second")
	flag.IntVar(&scale, "scale", 2, "image upscaling")
	flag.BoolVar(&interp, "smooth", true, "motion smoothing (linear interpolation)")
	flag.BoolVar(&linear, "filter", false, "image filtering (bilinear)")
	flag.BoolVar(&onion, "blend", false, "frame blending (smoother animations)")
<<<<<<< HEAD
	flag.BoolVar(&smoothDebug, "smoothDebug", false, "highlight moving pictures during smoothing")
=======
	flag.BoolVar(&blendPicts, "blendPicts", false, "frame blending for picture animations")
>>>>>>> be187c2f
	flag.BoolVar(&denoise, "denoise", false, "apply image denoising filter")
	flag.BoolVar(&showPlanes, "planes", false, "draw plane and type for each sprite")
	flag.BoolVar(&showBubbles, "bubble", false, "draw bubble debug boxes")
	clientVer := flag.Int("client-version", 1440, "client version number (for testing)")
	flag.BoolVar(&debug, "debug", false, "verbose/debug logging")
	flag.IntVar(&debugPacketDumpLen, "debug-packet-bytes", 256, "max bytes of packet payload to log (0=all)")
	flag.BoolVar(&silent, "silent", false, "suppress on-screen error messages")
	flag.BoolVar(&soundTest, "soundtest", false, "play sounds 1-100 and exit")
	flag.BoolVar(&fastSound, "fast-sound", false, "use 22050Hz audio with linear resampling")

	flag.Parse()
	initSoundContext()

	initFont()
	initUI()

	baseDir = os.Getenv("PWD")
	if baseDir == "" {
		var err error
		if baseDir, err = os.Getwd(); err != nil {
			log.Fatalf("get working directory: %v", err)
		}
	}

	setupLogging(debug)

	clmovPath := ""
	if clmov != "" {
		if filepath.IsAbs(clmov) {
			clmovPath = clmov
		} else {
			clmovPath = filepath.Join(baseDir, clmov)
		}
	}

	nameProvided := false
	accountPassProvided := false
	flag.Visit(func(f *flag.Flag) {
		if f.Name == "name" {
			nameProvided = true
		}
		if f.Name == "account-pass" {
			accountPassProvided = true
		}
	})

	if account != "" && !accountPassProvided {
		accountPass = pass
	}

	dataDir = filepath.Join(baseDir, "data")

	if soundTest {
		if err := ensureDataFiles(dataDir, *clientVer); err != nil {
			log.Printf("ensure data files: %v", err)
		}
		for i := 1; i <= 100; i++ {
			playSound(uint16(i))
			time.Sleep(250 * time.Millisecond)
		}
		return
	}

	ctx, cancel := signal.NotifyContext(context.Background(), os.Interrupt, syscall.SIGTERM)
	go func() {
		runGame(ctx)
		cancel()
	}()
	addMessage("Starting...")
	time.Sleep(time.Second * 1)

	if err := ensureDataFiles(dataDir, *clientVer); err != nil {
		log.Printf("ensure data files: %v", err)
	}

	if linear {
		drawFilter = ebiten.FilterLinear
	}

	var imgErr error
	clImages, imgErr = climg.Load(filepath.Join(dataDir, "CL_Images"))
	if imgErr != nil {
		addMessage(fmt.Sprintf("load CL_Images: %v", imgErr))
	}
	if imgErr != nil && clmovPath != "" {
		alt := filepath.Join(filepath.Dir(clmovPath), "CL_Images")
		if imgs, err := climg.Load(alt); err == nil {
			clImages = imgs
			imgErr = nil
		} else {
			addMessage(fmt.Sprintf("load CL_Images from %v: %v", alt, err))
		}
	}

	if denoise && clImages != nil {
		clImages.Denoise = true
	}

	/*
		if !noSplash {
			addMessage("Waiting for login...")
			<-loginRequest
			if name != "" {
				nameProvided = true
			}
		}
	*/

	if clmovPath != "" {
		drawStateEncrypted = false
		frames, err := parseMovie(clmovPath, *clientVer)
		if err != nil {
			log.Fatalf("parse movie: %v", err)
		}

		playerName = extractMoviePlayerName(frames)

		go func() {
			ticker := time.NewTicker(time.Second / time.Duration(clMovFPS))
			defer ticker.Stop()
			for _, m := range frames {
				if len(m) >= 2 && binary.BigEndian.Uint16(m[:2]) == 2 {
					handleDrawState(m)
				}
				if txt := decodeMessage(m); txt != "" {
					//addMessage("clMov: decodeMessage: " + txt)
				}
				select {
				case <-ticker.C:
				case <-ctx.Done():
					return
				}
			}
			cancel()
		}()

		<-ctx.Done()
		return
	}

	clientVersion := *clientVer
	for {
		imagesVersion, err := readKeyFileVersion(filepath.Join(dataDir, "CL_Images"))
		imagesMissing := false
		if err != nil {
			if os.IsNotExist(err) {
				log.Printf("CL_Images missing; will fetch from server")
				imagesVersion = 0
				imagesMissing = true
			} else {
				log.Printf("warning: %v", err)
				imagesVersion = encodeFullVersion(clientVersion)
			}
		}

		soundsVersion, err := readKeyFileVersion(filepath.Join(dataDir, "CL_Sounds"))
		soundsMissing := false
		if err != nil {
			if os.IsNotExist(err) {
				log.Printf("CL_Sounds missing; will fetch from server")
				soundsVersion = 0
				soundsMissing = true
			} else {
				log.Printf("warning: %v", err)
				soundsVersion = encodeFullVersion(clientVersion)
			}
		}

		clientFull := encodeFullVersion(clientVersion)
		imagesOutdated := imagesVersion != clientFull
		soundsOutdated := soundsVersion != clientFull
		if imagesOutdated && !imagesMissing {
			log.Printf("warning: CL_Images version %d does not match client version %d", imagesVersion>>8, clientVersion)
		}
		if soundsOutdated && !soundsMissing {
			log.Printf("warning: CL_Sounds version %d does not match client version %d", soundsVersion>>8, clientVersion)
		}

		sendVersion := clientVersion
		if imagesMissing || soundsMissing || imagesOutdated || soundsOutdated {
			sendVersion = baseVersion - 1
		}

		tcpConn, err = net.Dial("tcp", host)
		if err != nil {
			log.Fatalf("tcp connect: %v", err)
		}
		udpConn, err := net.Dial("udp", host)
		if err != nil {
			log.Fatalf("udp connect: %v", err)
		}

		var idBuf [4]byte
		if _, err := io.ReadFull(tcpConn, idBuf[:]); err != nil {
			log.Fatalf("read id: %v", err)
		}

		handshake := append([]byte{0xff, 0xff}, idBuf[:]...)
		if _, err := udpConn.Write(handshake); err != nil {
			log.Fatalf("send handshake: %v", err)
		}

		var confirm [2]byte
		if _, err := io.ReadFull(tcpConn, confirm[:]); err != nil {
			log.Fatalf("confirm handshake: %v", err)
		}
		if err := sendClientIdentifiers(tcpConn, encodeFullVersion(sendVersion), imagesVersion, soundsVersion); err != nil {
			log.Fatalf("send identifiers: %v", err)
		}
		fmt.Println("connected to", host)

		msg, err := readTCPMessage(tcpConn)
		if err != nil {
			log.Fatalf("read challenge: %v", err)
		}
		if len(msg) < 16 {
			log.Fatalf("short challenge message")
		}
		tag := binary.BigEndian.Uint16(msg[:2])
		const kMsgChallenge = 18
		if tag != kMsgChallenge {
			log.Fatalf("unexpected msg tag %d", tag)
		}
		challenge := msg[16 : 16+16]

		if account != "" || demo {
			acct := account
			acctPass := accountPass
			if demo {
				acct = "demo"
				acctPass = "demo"
			}
			names, err := requestCharList(tcpConn, acct, acctPass, challenge, encodeFullVersion(sendVersion), imagesVersion, soundsVersion)
			if err != nil {
				log.Fatalf("list characters: %v", err)
			}
			if len(names) == 0 {
				log.Fatalf("no characters available for account %v", acct)
			}
			if demo {
				name = names[rand.Intn(len(names))]
				fmt.Println("selected demo character:", name)
				pass = "demo"
			} else {
				selected := false
				if nameProvided {
					for _, n := range names {
						if n == name {
							fmt.Println("selected character:", name)
							selected = true
							break
						}
					}
					if !selected {
						logError("character %v not found in account %v", name, account)
					}
				}
				if !selected {
					if len(names) == 1 {
						name = names[0]
						fmt.Println("selected character:", name)
					} else {
						fmt.Println("available characters:")
						for i, n := range names {
							fmt.Printf("%d) %v\n", i+1, n)
						}
						fmt.Print("select character: ")
						var choice int
						for {
							if _, err := fmt.Scanln(&choice); err != nil || choice < 1 || choice > len(names) {
								fmt.Printf("enter a number between 1 and %d: ", len(names))
								continue
							}
							break
						}
						name = names[choice-1]
						fmt.Println("selected character:", name)
					}
				}
			}
		}
		if pass == "" && !demo {
			fmt.Print("enter character password: ")
			fmt.Scanln(&pass)
		}
		playerName = name

		answer, err := answerChallenge(pass, challenge)
		if err != nil {
			log.Fatalf("hash: %v", err)
		}

		const kMsgLogOn = 13
		nameBytes := encodeMacRoman(name)
		buf := make([]byte, 16+len(nameBytes)+1+len(answer))
		binary.BigEndian.PutUint16(buf[0:2], kMsgLogOn)
		binary.BigEndian.PutUint16(buf[2:4], 0)
		binary.BigEndian.PutUint32(buf[4:8], encodeFullVersion(sendVersion))
		binary.BigEndian.PutUint32(buf[8:12], imagesVersion)
		binary.BigEndian.PutUint32(buf[12:16], soundsVersion)
		copy(buf[16:], nameBytes)
		buf[16+len(nameBytes)] = 0
		copy(buf[17+len(nameBytes):], answer)
		simpleEncrypt(buf[16:])

		if err := sendTCPMessage(tcpConn, buf); err != nil {
			log.Fatalf("send login: %v", err)
		}

		resp, err := readTCPMessage(tcpConn)
		if err != nil {
			log.Fatalf("read login response: %v", err)
		}
		resTag := binary.BigEndian.Uint16(resp[:2])
		const kMsgLogOnResp = 13
		if resTag != kMsgLogOnResp {
			log.Fatalf("unexpected response tag %d", resTag)
		}
		result := int16(binary.BigEndian.Uint16(resp[2:4]))
		if name, ok := errorNames[result]; ok && result != 0 {
			logDebug("login result: %d (%v)", result, name)
		} else {
			logDebug("login result: %d", result)
		}

		if result == -30972 || result == -30973 {
			fmt.Println("server requested update, downloading...")
			if err := autoUpdate(resp, dataDir); err != nil {
				log.Fatalf("auto update: %v", err)
			}
			fmt.Println("update complete, reconnecting...")
			tcpConn.Close()
			udpConn.Close()
			continue
		}

		if result == 0 {
			fmt.Println("login succeeded, reading messages (Ctrl-C to quit)...")

			if err := sendPlayerInput(udpConn); err != nil {
				logError("send player input: %v", err)
			}

			go sendInputLoop(ctx, udpConn)
			go udpReadLoop(ctx, udpConn)
			go tcpReadLoop(ctx, tcpConn)

			<-ctx.Done()
			tcpConn.Close()
			udpConn.Close()
		}
		break
	}

	<-ctx.Done()
}

func extractMoviePlayerName(frames [][]byte) string {
	for _, m := range frames {
		if len(m) >= 2 && binary.BigEndian.Uint16(m[:2]) == 2 {
			data := append([]byte(nil), m[2:]...)
			if n := playerFromDrawState(data); n != "" {
				return n
			}
			simpleEncrypt(data)
			if n := playerFromDrawState(data); n != "" {
				return n
			}
		}
	}

	for _, m := range frames {
		if len(m) >= 2 && binary.BigEndian.Uint16(m[:2]) == 2 {
			data := append([]byte(nil), m[2:]...)
			if n := firstDescriptorName(data); n != "" {
				return n
			}
			simpleEncrypt(data)
			if n := firstDescriptorName(data); n != "" {
				return n
			}
		}
	}
	return ""
}

func playerFromDrawState(data []byte) string {
	if len(data) < 9 {
		return ""
	}
	p := 9
	if len(data) <= p {
		return ""
	}
	descCount := int(data[p])
	p++
	descs := make(map[uint8]struct {
		Type uint8
		Name string
	}, descCount)
	for i := 0; i < descCount && p < len(data); i++ {
		if p+4 > len(data) {
			return ""
		}
		idx := data[p]
		typ := data[p+1]
		p += 4
		if off := bytes.IndexByte(data[p:], 0); off >= 0 {
			name := string(data[p : p+off])
			p += off + 1
			if p >= len(data) {
				return ""
			}
			cnt := int(data[p])
			p++
			if p+cnt > len(data) {
				return ""
			}
			p += cnt
			descs[idx] = struct {
				Type uint8
				Name string
			}{typ, name}
		} else {
			return ""
		}
	}
	if len(data) < p+7 {
		return ""
	}
	p += 7
	if len(data) <= p {
		return ""
	}
	pictCount := int(data[p])
	p++
	if pictCount == 255 {
		if len(data) < p+2 {
			return ""
		}
		// skip pictAgain
		pictCount = int(data[p+1])
		p += 2
	}
	br := bitReader{data: data[p:]}
	for i := 0; i < pictCount; i++ {
		if _, ok := br.readBits(14); !ok {
			return ""
		}
		if _, ok := br.readBits(11); !ok {
			return ""
		}
		if _, ok := br.readBits(11); !ok {
			return ""
		}
	}
	p += br.bitPos / 8
	if br.bitPos%8 != 0 {
		p++
	}
	if len(data) <= p {
		return ""
	}
	mobileCount := int(data[p])
	p++
	for i := 0; i < mobileCount && p+7 <= len(data); i++ {
		idx := data[p]
		h := int16(binary.BigEndian.Uint16(data[p+2:]))
		v := int16(binary.BigEndian.Uint16(data[p+4:]))
		p += 7
		if h == 0 && v == 0 {
			if d, ok := descs[idx]; ok && d.Type == kDescPlayer {
				playerIndex = idx
				return d.Name
			}
		}
	}
	return ""
}

func firstDescriptorName(data []byte) string {
	if len(data) < 10 {
		return ""
	}
	p := 9
	if len(data) <= p {
		return ""
	}
	descCount := int(data[p])
	p++
	if descCount == 0 || p >= len(data) {
		return ""
	}
	if p+4 > len(data) {
		return ""
	}
	p += 4
	if idx := bytes.IndexByte(data[p:], 0); idx >= 0 {
		return string(data[p : p+idx])
	}
	return ""
}<|MERGE_RESOLUTION|>--- conflicted
+++ resolved
@@ -55,11 +55,8 @@
 	flag.BoolVar(&interp, "smooth", true, "motion smoothing (linear interpolation)")
 	flag.BoolVar(&linear, "filter", false, "image filtering (bilinear)")
 	flag.BoolVar(&onion, "blend", false, "frame blending (smoother animations)")
-<<<<<<< HEAD
 	flag.BoolVar(&smoothDebug, "smoothDebug", false, "highlight moving pictures during smoothing")
-=======
 	flag.BoolVar(&blendPicts, "blendPicts", false, "frame blending for picture animations")
->>>>>>> be187c2f
 	flag.BoolVar(&denoise, "denoise", false, "apply image denoising filter")
 	flag.BoolVar(&showPlanes, "planes", false, "draw plane and type for each sprite")
 	flag.BoolVar(&showBubbles, "bubble", false, "draw bubble debug boxes")
