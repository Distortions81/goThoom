package main

import (
	"bytes"
	"context"
	"encoding/binary"
	"flag"
	"fmt"
	"io"
	"log"
	"math/rand"
	"net"
	"os"
	"os/signal"
	"path/filepath"
	"syscall"
	"time"

	"github.com/hajimehoshi/ebiten/v2"

	"go_client/climg"
)

var (
	clMovFPS int
	denoise  bool
	dataDir  string

	host        string
	name        string
	account     string
	accountPass string
	pass        string
	demo        bool
	clmov       string
	noSplash    bool
	baseDir     string
	soundTest   bool
	fastSound   bool
<<<<<<< HEAD
	fastBars    bool
=======
	maxSounds   int
>>>>>>> 9856e399

	loginRequest = make(chan struct{})
)

func main() {
	var noFastAnimation bool
	flag.StringVar(&host, "host", "server.deltatao.com:5010", "server address")
	flag.StringVar(&name, "name", "", "character name")
	flag.StringVar(&account, "account", "", "account name")
	flag.StringVar(&accountPass, "account-pass", "", "account password (for character list)")
	flag.StringVar(&pass, "pass", "", "character password")
	flag.BoolVar(&demo, "demo", false, "login as random demo character")
	flag.StringVar(&clmov, "clmov", "", "play back a .clMov file")
	flag.BoolVar(&noSplash, "nosplash", false, "skip login window and auto connect")
	flag.IntVar(&clMovFPS, "clmov-speed", 5, "playback speed in frame-per-second")
	flag.IntVar(&scale, "scale", 2, "image upscaling")
	flag.BoolVar(&interp, "smooth", true, "motion smoothing (linear interpolation)")
	flag.BoolVar(&linear, "filter", false, "image filtering (bilinear)")
	flag.BoolVar(&onion, "blend", false, "frame blending (smoother animations)")
	flag.BoolVar(&smoothDebug, "smoothDebug", false, "highlight moving pictures during smoothing")
	flag.BoolVar(&blendPicts, "blendPicts", false, "frame blending for picture animations")
	flag.BoolVar(&denoise, "denoise", false, "apply image denoising filter")
	flag.BoolVar(&showPlanes, "planes", false, "draw plane and type for each sprite")
	flag.BoolVar(&showBubbles, "bubble", false, "draw bubble debug boxes")
	clientVer := flag.Int("client-version", 1440, "client version number (for testing)")
	flag.BoolVar(&debug, "debug", false, "verbose/debug logging")
	flag.IntVar(&debugPacketDumpLen, "debug-packet-bytes", 256, "max bytes of packet payload to log (0=all)")
	flag.BoolVar(&silent, "silent", false, "suppress on-screen error messages")
	flag.BoolVar(&soundTest, "soundtest", false, "play sounds 1-100 and exit")
	flag.BoolVar(&fastSound, "fast-sound", false, "use 22050Hz audio with linear resampling")
<<<<<<< HEAD
	flag.BoolVar(&fastBars, "fastBars", false, "do not interpolate bar decreases")
=======
	flag.IntVar(&maxSounds, "maxSounds", 32, "maximum number of simultaneous sounds")
	flag.BoolVar(&noFastAnimation, "noFastAnimation", false, "draw previous mobile animation frame when available")
>>>>>>> 9856e399

	flag.Parse()
	fastAnimation = !noFastAnimation
	initSoundContext()

	initFont()
	initUI()

	baseDir = os.Getenv("PWD")
	if baseDir == "" {
		var err error
		if baseDir, err = os.Getwd(); err != nil {
			log.Fatalf("get working directory: %v", err)
		}
	}

	setupLogging(debug)

	clmovPath := ""
	if clmov != "" {
		if filepath.IsAbs(clmov) {
			clmovPath = clmov
		} else {
			clmovPath = filepath.Join(baseDir, clmov)
		}
	}

	nameProvided := false
	accountPassProvided := false
	flag.Visit(func(f *flag.Flag) {
		if f.Name == "name" {
			nameProvided = true
		}
		if f.Name == "account-pass" {
			accountPassProvided = true
		}
	})

	if account != "" && !accountPassProvided {
		accountPass = pass
	}

	dataDir = filepath.Join(baseDir, "data")

	if soundTest {
		if err := ensureDataFiles(dataDir, *clientVer); err != nil {
			log.Printf("ensure data files: %v", err)
		}
		for i := 1; i <= 100; i++ {
			playSound(uint16(i))
			time.Sleep(250 * time.Millisecond)
		}
		return
	}

	ctx, cancel := signal.NotifyContext(context.Background(), os.Interrupt, syscall.SIGTERM)
	go func() {
		runGame(ctx)
		cancel()
	}()
	addMessage("Starting...")
	time.Sleep(time.Second * 1)

	if err := ensureDataFiles(dataDir, *clientVer); err != nil {
		log.Printf("ensure data files: %v", err)
	}

	if linear {
		drawFilter = ebiten.FilterLinear
	}

	var imgErr error
	clImages, imgErr = climg.Load(filepath.Join(dataDir, "CL_Images"))
	if imgErr != nil {
		addMessage(fmt.Sprintf("load CL_Images: %v", imgErr))
	}
	if imgErr != nil && clmovPath != "" {
		alt := filepath.Join(filepath.Dir(clmovPath), "CL_Images")
		if imgs, err := climg.Load(alt); err == nil {
			clImages = imgs
			imgErr = nil
		} else {
			addMessage(fmt.Sprintf("load CL_Images from %v: %v", alt, err))
		}
	}

	if denoise && clImages != nil {
		clImages.Denoise = true
	}

	/*
		if !noSplash {
			addMessage("Waiting for login...")
			<-loginRequest
			if name != "" {
				nameProvided = true
			}
		}
	*/

	if clmovPath != "" {
		drawStateEncrypted = false
		frames, err := parseMovie(clmovPath, *clientVer)
		if err != nil {
			log.Fatalf("parse movie: %v", err)
		}

		playerName = extractMoviePlayerName(frames)

		go func() {
			ticker := time.NewTicker(time.Second / time.Duration(clMovFPS))
			defer ticker.Stop()
			for _, m := range frames {
				if len(m) >= 2 && binary.BigEndian.Uint16(m[:2]) == 2 {
					handleDrawState(m)
				}
				if txt := decodeMessage(m); txt != "" {
					//addMessage("clMov: decodeMessage: " + txt)
				}
				select {
				case <-ticker.C:
				case <-ctx.Done():
					return
				}
			}
			cancel()
		}()

		<-ctx.Done()
		return
	}

	clientVersion := *clientVer
	for {
		imagesVersion, err := readKeyFileVersion(filepath.Join(dataDir, "CL_Images"))
		imagesMissing := false
		if err != nil {
			if os.IsNotExist(err) {
				log.Printf("CL_Images missing; will fetch from server")
				imagesVersion = 0
				imagesMissing = true
			} else {
				log.Printf("warning: %v", err)
				imagesVersion = encodeFullVersion(clientVersion)
			}
		}

		soundsVersion, err := readKeyFileVersion(filepath.Join(dataDir, "CL_Sounds"))
		soundsMissing := false
		if err != nil {
			if os.IsNotExist(err) {
				log.Printf("CL_Sounds missing; will fetch from server")
				soundsVersion = 0
				soundsMissing = true
			} else {
				log.Printf("warning: %v", err)
				soundsVersion = encodeFullVersion(clientVersion)
			}
		}

		clientFull := encodeFullVersion(clientVersion)
		imagesOutdated := imagesVersion != clientFull
		soundsOutdated := soundsVersion != clientFull
		if imagesOutdated && !imagesMissing {
			log.Printf("warning: CL_Images version %d does not match client version %d", imagesVersion>>8, clientVersion)
		}
		if soundsOutdated && !soundsMissing {
			log.Printf("warning: CL_Sounds version %d does not match client version %d", soundsVersion>>8, clientVersion)
		}

		sendVersion := clientVersion
		if imagesMissing || soundsMissing || imagesOutdated || soundsOutdated {
			sendVersion = baseVersion - 1
		}

		tcpConn, err = net.Dial("tcp", host)
		if err != nil {
			log.Fatalf("tcp connect: %v", err)
		}
		udpConn, err := net.Dial("udp", host)
		if err != nil {
			log.Fatalf("udp connect: %v", err)
		}

		var idBuf [4]byte
		if _, err := io.ReadFull(tcpConn, idBuf[:]); err != nil {
			log.Fatalf("read id: %v", err)
		}

		handshake := append([]byte{0xff, 0xff}, idBuf[:]...)
		if _, err := udpConn.Write(handshake); err != nil {
			log.Fatalf("send handshake: %v", err)
		}

		var confirm [2]byte
		if _, err := io.ReadFull(tcpConn, confirm[:]); err != nil {
			log.Fatalf("confirm handshake: %v", err)
		}
		if err := sendClientIdentifiers(tcpConn, encodeFullVersion(sendVersion), imagesVersion, soundsVersion); err != nil {
			log.Fatalf("send identifiers: %v", err)
		}
		fmt.Println("connected to", host)

		msg, err := readTCPMessage(tcpConn)
		if err != nil {
			log.Fatalf("read challenge: %v", err)
		}
		if len(msg) < 16 {
			log.Fatalf("short challenge message")
		}
		tag := binary.BigEndian.Uint16(msg[:2])
		const kMsgChallenge = 18
		if tag != kMsgChallenge {
			log.Fatalf("unexpected msg tag %d", tag)
		}
		challenge := msg[16 : 16+16]

		if account != "" || demo {
			acct := account
			acctPass := accountPass
			if demo {
				acct = "demo"
				acctPass = "demo"
			}
			names, err := requestCharList(tcpConn, acct, acctPass, challenge, encodeFullVersion(sendVersion), imagesVersion, soundsVersion)
			if err != nil {
				log.Fatalf("list characters: %v", err)
			}
			if len(names) == 0 {
				log.Fatalf("no characters available for account %v", acct)
			}
			if demo {
				name = names[rand.Intn(len(names))]
				fmt.Println("selected demo character:", name)
				pass = "demo"
			} else {
				selected := false
				if nameProvided {
					for _, n := range names {
						if n == name {
							fmt.Println("selected character:", name)
							selected = true
							break
						}
					}
					if !selected {
						logError("character %v not found in account %v", name, account)
					}
				}
				if !selected {
					if len(names) == 1 {
						name = names[0]
						fmt.Println("selected character:", name)
					} else {
						fmt.Println("available characters:")
						for i, n := range names {
							fmt.Printf("%d) %v\n", i+1, n)
						}
						fmt.Print("select character: ")
						var choice int
						for {
							if _, err := fmt.Scanln(&choice); err != nil || choice < 1 || choice > len(names) {
								fmt.Printf("enter a number between 1 and %d: ", len(names))
								continue
							}
							break
						}
						name = names[choice-1]
						fmt.Println("selected character:", name)
					}
				}
			}
		}
		if pass == "" && !demo {
			fmt.Print("enter character password: ")
			fmt.Scanln(&pass)
		}
		playerName = name

		answer, err := answerChallenge(pass, challenge)
		if err != nil {
			log.Fatalf("hash: %v", err)
		}

		const kMsgLogOn = 13
		nameBytes := encodeMacRoman(name)
		buf := make([]byte, 16+len(nameBytes)+1+len(answer))
		binary.BigEndian.PutUint16(buf[0:2], kMsgLogOn)
		binary.BigEndian.PutUint16(buf[2:4], 0)
		binary.BigEndian.PutUint32(buf[4:8], encodeFullVersion(sendVersion))
		binary.BigEndian.PutUint32(buf[8:12], imagesVersion)
		binary.BigEndian.PutUint32(buf[12:16], soundsVersion)
		copy(buf[16:], nameBytes)
		buf[16+len(nameBytes)] = 0
		copy(buf[17+len(nameBytes):], answer)
		simpleEncrypt(buf[16:])

		if err := sendTCPMessage(tcpConn, buf); err != nil {
			log.Fatalf("send login: %v", err)
		}

		resp, err := readTCPMessage(tcpConn)
		if err != nil {
			log.Fatalf("read login response: %v", err)
		}
		resTag := binary.BigEndian.Uint16(resp[:2])
		const kMsgLogOnResp = 13
		if resTag != kMsgLogOnResp {
			log.Fatalf("unexpected response tag %d", resTag)
		}
		result := int16(binary.BigEndian.Uint16(resp[2:4]))
		if name, ok := errorNames[result]; ok && result != 0 {
			logDebug("login result: %d (%v)", result, name)
		} else {
			logDebug("login result: %d", result)
		}

		if result == -30972 || result == -30973 {
			fmt.Println("server requested update, downloading...")
			if err := autoUpdate(resp, dataDir); err != nil {
				log.Fatalf("auto update: %v", err)
			}
			fmt.Println("update complete, reconnecting...")
			tcpConn.Close()
			udpConn.Close()
			continue
		}

		if result == 0 {
			fmt.Println("login succeeded, reading messages (Ctrl-C to quit)...")

			if err := sendPlayerInput(udpConn); err != nil {
				logError("send player input: %v", err)
			}

			go sendInputLoop(ctx, udpConn)
			go udpReadLoop(ctx, udpConn)
			go tcpReadLoop(ctx, tcpConn)

			<-ctx.Done()
			tcpConn.Close()
			udpConn.Close()
		}
		break
	}

	<-ctx.Done()
}

func extractMoviePlayerName(frames [][]byte) string {
	for _, m := range frames {
		if len(m) >= 2 && binary.BigEndian.Uint16(m[:2]) == 2 {
			data := append([]byte(nil), m[2:]...)
			if n := playerFromDrawState(data); n != "" {
				return n
			}
			simpleEncrypt(data)
			if n := playerFromDrawState(data); n != "" {
				return n
			}
		}
	}

	for _, m := range frames {
		if len(m) >= 2 && binary.BigEndian.Uint16(m[:2]) == 2 {
			data := append([]byte(nil), m[2:]...)
			if n := firstDescriptorName(data); n != "" {
				return n
			}
			simpleEncrypt(data)
			if n := firstDescriptorName(data); n != "" {
				return n
			}
		}
	}
	return ""
}

func playerFromDrawState(data []byte) string {
	if len(data) < 9 {
		return ""
	}
	p := 9
	if len(data) <= p {
		return ""
	}
	descCount := int(data[p])
	p++
	descs := make(map[uint8]struct {
		Type uint8
		Name string
	}, descCount)
	for i := 0; i < descCount && p < len(data); i++ {
		if p+4 > len(data) {
			return ""
		}
		idx := data[p]
		typ := data[p+1]
		p += 4
		if off := bytes.IndexByte(data[p:], 0); off >= 0 {
			name := string(data[p : p+off])
			p += off + 1
			if p >= len(data) {
				return ""
			}
			cnt := int(data[p])
			p++
			if p+cnt > len(data) {
				return ""
			}
			p += cnt
			descs[idx] = struct {
				Type uint8
				Name string
			}{typ, name}
		} else {
			return ""
		}
	}
	if len(data) < p+7 {
		return ""
	}
	p += 7
	if len(data) <= p {
		return ""
	}
	pictCount := int(data[p])
	p++
	if pictCount == 255 {
		if len(data) < p+2 {
			return ""
		}
		// skip pictAgain
		pictCount = int(data[p+1])
		p += 2
	}
	br := bitReader{data: data[p:]}
	for i := 0; i < pictCount; i++ {
		if _, ok := br.readBits(14); !ok {
			return ""
		}
		if _, ok := br.readBits(11); !ok {
			return ""
		}
		if _, ok := br.readBits(11); !ok {
			return ""
		}
	}
	p += br.bitPos / 8
	if br.bitPos%8 != 0 {
		p++
	}
	if len(data) <= p {
		return ""
	}
	mobileCount := int(data[p])
	p++
	for i := 0; i < mobileCount && p+7 <= len(data); i++ {
		idx := data[p]
		h := int16(binary.BigEndian.Uint16(data[p+2:]))
		v := int16(binary.BigEndian.Uint16(data[p+4:]))
		p += 7
		if h == 0 && v == 0 {
			if d, ok := descs[idx]; ok && d.Type == kDescPlayer {
				playerIndex = idx
				return d.Name
			}
		}
	}
	return ""
}

func firstDescriptorName(data []byte) string {
	if len(data) < 10 {
		return ""
	}
	p := 9
	if len(data) <= p {
		return ""
	}
	descCount := int(data[p])
	p++
	if descCount == 0 || p >= len(data) {
		return ""
	}
	if p+4 > len(data) {
		return ""
	}
	p += 4
	if idx := bytes.IndexByte(data[p:], 0); idx >= 0 {
		return string(data[p : p+idx])
	}
	return ""
}<|MERGE_RESOLUTION|>--- conflicted
+++ resolved
@@ -37,11 +37,8 @@
 	baseDir     string
 	soundTest   bool
 	fastSound   bool
-<<<<<<< HEAD
 	fastBars    bool
-=======
 	maxSounds   int
->>>>>>> 9856e399
 
 	loginRequest = make(chan struct{})
 )
@@ -72,12 +69,8 @@
 	flag.BoolVar(&silent, "silent", false, "suppress on-screen error messages")
 	flag.BoolVar(&soundTest, "soundtest", false, "play sounds 1-100 and exit")
 	flag.BoolVar(&fastSound, "fast-sound", false, "use 22050Hz audio with linear resampling")
-<<<<<<< HEAD
-	flag.BoolVar(&fastBars, "fastBars", false, "do not interpolate bar decreases")
-=======
+	flag.BoolVar(&fastBars, "fastBars", true, "do not interpolate bar decreases")
 	flag.IntVar(&maxSounds, "maxSounds", 32, "maximum number of simultaneous sounds")
-	flag.BoolVar(&noFastAnimation, "noFastAnimation", false, "draw previous mobile animation frame when available")
->>>>>>> 9856e399
 
 	flag.Parse()
 	fastAnimation = !noFastAnimation
