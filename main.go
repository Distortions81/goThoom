--- conflicted
+++ resolved
@@ -68,11 +68,8 @@
 	flag.BoolVar(&silent, "silent", false, "suppress on-screen error messages")
 	flag.BoolVar(&soundTest, "soundtest", false, "play sounds 1-100 and exit")
 	flag.BoolVar(&fastSound, "fast-sound", false, "use 22050Hz audio with linear resampling")
-<<<<<<< HEAD
 	flag.IntVar(&maxSounds, "maxSounds", 32, "maximum number of simultaneous sounds")
-=======
 	flag.BoolVar(&noFastAnimation, "noFastAnimation", false, "draw previous mobile animation frame when available")
->>>>>>> a1c8d660
 
 	flag.Parse()
 	fastAnimation = !noFastAnimation
