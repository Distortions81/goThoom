--- conflicted
+++ resolved
@@ -701,7 +701,6 @@
 	soundCacheLabel, _ = eui.NewText(&eui.ItemData{Text: "", Size: eui.Point{X: width, Y: 24}, FontSize: 10})
 	debugFlow.AddItem(soundCacheLabel)
 
-<<<<<<< HEAD
 	clearCacheBtn, clearCacheEvents := eui.NewButton(&eui.ItemData{Text: "Clear All Caches", Size: eui.Point{X: width, Y: 24}})
 	clearCacheEvents.Handle = func(ev eui.UIEvent) {
 		if ev.Type == eui.EventClick {
@@ -710,10 +709,8 @@
 		}
 	}
 	debugFlow.AddItem(clearCacheBtn)
-=======
 	totalCacheLabel, _ = eui.NewText(&eui.ItemData{Text: "", Size: eui.Point{X: width, Y: 24}, FontSize: 10})
 	debugFlow.AddItem(totalCacheLabel)
->>>>>>> 78be901c
 
 	debugWin.AddItem(debugFlow)
 	debugWin.AddWindow(false)
