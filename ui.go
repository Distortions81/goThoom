--- conflicted
+++ resolved
@@ -1594,7 +1594,6 @@
 	}
 	debugFlow.AddItem(shiftSpriteCB)
 
-<<<<<<< HEAD
 	zoomCB, zoomEvents := eui.NewCheckbox()
 	zoomCB.Text = "Enable Scroll Wheel Zoom"
 	zoomCB.Size = eui.Point{X: width, Y: 24}
@@ -1607,19 +1606,6 @@
 		}
 	}
 	debugFlow.AddItem(zoomCB)
-=======
-	borderShiftCB, borderShiftEvents := eui.NewCheckbox()
-	borderShiftCB.Text = "Only shift border sprites"
-	borderShiftCB.Size = eui.Point{X: width, Y: 24}
-	borderShiftCB.Checked = gs.shiftBorderSpritesOnly
-	borderShiftEvents.Handle = func(ev eui.UIEvent) {
-		if ev.Type == eui.EventCheckboxChanged {
-			gs.shiftBorderSpritesOnly = ev.Checked
-			settingsDirty = true
-		}
-	}
-	debugFlow.AddItem(borderShiftCB)
->>>>>>> f02638d6
 	cacheLabel, _ := eui.NewText()
 	cacheLabel.Text = "Caches:"
 	cacheLabel.Size = eui.Point{X: width, Y: 24}
