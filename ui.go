--- conflicted
+++ resolved
@@ -1332,11 +1332,8 @@
 	precacheSoundCB.Text = "Precache Sounds"
 	precacheSoundCB.Size = eui.Point{X: width, Y: 24}
 	precacheSoundCB.Checked = gs.precacheSounds
-<<<<<<< HEAD
 	precacheSoundCB.Tooltip = "Load sounds into memory"
-=======
 	precacheSoundCB.Disabled = gs.NoCaching
->>>>>>> 718bc2b5
 	precacheSoundEvents.Handle = func(ev eui.UIEvent) {
 		if ev.Type == eui.EventCheckboxChanged {
 			gs.precacheSounds = ev.Checked
@@ -1350,11 +1347,8 @@
 	precacheImageCB.Text = "Precache Images"
 	precacheImageCB.Size = eui.Point{X: width, Y: 24}
 	precacheImageCB.Checked = gs.precacheImages
-<<<<<<< HEAD
 	precacheImageCB.Tooltip = "Load images into memory"
-=======
 	precacheImageCB.Disabled = gs.NoCaching
->>>>>>> 718bc2b5
 	precacheImageEvents.Handle = func(ev eui.UIEvent) {
 		if ev.Type == eui.EventCheckboxChanged {
 			gs.precacheImages = ev.Checked
