package main

import (
	"context"
	"crypto/md5"
	"encoding/hex"
	"fmt"
	"os"
	"path/filepath"
	"sync"
	"time"

	"go_client/eui"

	"github.com/dustin/go-humanize"
	"github.com/hajimehoshi/ebiten/v2"
	"github.com/sqweek/dialog"

	"go_client/climg"
	"go_client/clsnd"
)

const cval = 1000

var (
	TOP_RIGHT = eui.Point{X: cval, Y: 0}
	TOP_LEFT  = eui.Point{X: 0, Y: 0}

	BOTTOM_LEFT  = eui.Point{X: 0, Y: cval}
	BOTTOM_RIGHT = eui.Point{X: cval, Y: cval}
)

var loginWin *eui.WindowData
var downloadWin *eui.WindowData
var charactersList *eui.ItemData
var addCharWin *eui.WindowData
var addCharName string
var addCharPass string
var addCharRemember bool
var windowsWin *eui.WindowData
var toolbarWin *eui.WindowData
var layoutOnce sync.Once

var (
	sheetCacheLabel  *eui.ItemData
	frameCacheLabel  *eui.ItemData
	mobileCacheLabel *eui.ItemData
	soundCacheLabel  *eui.ItemData
	mobileBlendLabel *eui.ItemData
	pictBlendLabel   *eui.ItemData
	totalCacheLabel  *eui.ItemData

	soundTestLabel  *eui.ItemData
	soundTestID     int
	recordBtn       *eui.ItemData
	recordStatus    *eui.ItemData
	qualityPresetDD *eui.ItemData
	denoiseCB       *eui.ItemData
	motionCB        *eui.ItemData
	animCB          *eui.ItemData
	pictBlendCB     *eui.ItemData
	precacheSoundCB *eui.ItemData
	precacheImageCB *eui.ItemData
	noCacheCB       *eui.ItemData
	potatoCB        *eui.ItemData
)

func initUI() {
	status, err := checkDataFiles(clientVersion)
	if err != nil {
		logError("check data files: %v", err)
	}

	makeGameWindow()
	makeDownloadsWindow()
	makeLoginWindow()
	makeAddCharacterWindow()
	makeChatWindow()
	makeConsoleWindow()
	makeSettingsWindow()
	makeGraphicsWindow()
	makeQualityWindow()
	makeDebugWindow()
	makeWindowsWindow()
	makeInventoryWindow()
	makePlayersWindow()
	makeHelpWindow()
	makeToolbarWindow()

	chatWin.MarkOpen()
	consoleWin.MarkOpen()
	inventoryWin.MarkOpen()
	playersWin.MarkOpen()

	if status.NeedImages || status.NeedSounds {
		downloadWin.MarkOpen()
	} else if clmov == "" {
		loginWin.MarkOpen()
	}
}

func makeToolbarWindow() {

	var toolFontSize float32 = 10
	var buttonHeight float32 = 15
	var buttonWidth float32 = 64

	toolbarWin = eui.NewWindow()
	toolbarWin.Title = ""
	toolbarWin.SetTitleSize(8)
	toolbarWin.Closable = false
	toolbarWin.Resizable = false
	toolbarWin.AutoSize = false
	toolbarWin.NoScroll = true
	toolbarWin.ShowDragbar = false
	toolbarWin.Movable = true
	toolbarWin.SetZone(eui.HZoneCenter, eui.VZoneTop)
	toolbarWin.Size = eui.Point{X: 500, Y: 35}

	gameMenu := &eui.ItemData{
		ItemType: eui.ITEM_FLOW,
		FlowType: eui.FLOW_HORIZONTAL,
	}
	winBtn, winEvents := eui.NewButton()
	winBtn.Text = "Windows"
	winBtn.Size = eui.Point{X: buttonWidth, Y: buttonHeight}
	winBtn.FontSize = toolFontSize
	winEvents.Handle = func(ev eui.UIEvent) {
		if ev.Type == eui.EventClick {
			windowsWin.Toggle()
		}
	}
	gameMenu.AddItem(winBtn)

	btn, setEvents := eui.NewButton()
	btn.Text = "Settings"
	btn.Size = eui.Point{X: buttonWidth, Y: buttonHeight}
	btn.FontSize = toolFontSize
	setEvents.Handle = func(ev eui.UIEvent) {
		if ev.Type == eui.EventClick {
			settingsWin.Toggle()
		}
	}
	gameMenu.AddItem(btn)

	helpBtn, helpEvents := eui.NewButton()
	helpBtn.Text = "Help"
	helpBtn.Size = eui.Point{X: buttonWidth, Y: buttonHeight}
	helpBtn.FontSize = toolFontSize
	helpEvents.Handle = func(ev eui.UIEvent) {
		if ev.Type == eui.EventClick {
			helpWin.Toggle()
		}
	}
	gameMenu.AddItem(helpBtn)

	volumeSlider, volumeEvents := eui.NewSlider()
	volumeSlider.Label = "Volume"
	volumeSlider.MinValue = 0
	volumeSlider.MaxValue = 1
	volumeSlider.Value = float32(gs.Volume)
	volumeSlider.Size = eui.Point{X: 150, Y: buttonHeight}
	volumeSlider.FontSize = 9
	volumeEvents.Handle = func(ev eui.UIEvent) {
		if ev.Type == eui.EventSliderChanged {
			gs.Volume = float64(ev.Value)
			settingsDirty = true
			updateSoundVolume()
		}
	}
	gameMenu.AddItem(volumeSlider)

	muteBtn, muteEvents := eui.NewButton()
	muteBtn.Text = "Mute"
	if gs.Mute {
		muteBtn.Text = "Unmute"
	}
	muteBtn.Size = eui.Point{X: 64, Y: buttonHeight}
	muteBtn.FontSize = 12
	muteEvents.Handle = func(ev eui.UIEvent) {
		if ev.Type == eui.EventClick {
			gs.Mute = !gs.Mute
			if gs.Mute {
				muteBtn.Text = "Unmute"
			} else {
				muteBtn.Text = "Mute"
			}
			muteBtn.Dirty = true
			settingsDirty = true
			updateSoundVolume()
		}
	}
	gameMenu.AddItem(muteBtn)

	recordBtn, recordEvents := eui.NewButton()
	recordBtn.Text = "Record"
	recordBtn.Size = eui.Point{X: buttonWidth, Y: buttonHeight}
	recordBtn.FontSize = toolFontSize
	recordEvents.Handle = func(ev eui.UIEvent) {
		if ev.Type != eui.EventClick {
			return
		}
		if recorder != nil {
			if err := recorder.Close(); err != nil {
				logError("close recorder: %v", err)
			}
			recorder = nil
			recordBtn.Text = "Record Movie"
			recordBtn.Dirty = true
			if recordStatus != nil {
				recordStatus.Text = ""
				recordStatus.Dirty = true
			}
			return
		}
		recDir := filepath.Join("recordings")
		if err := os.MkdirAll(recDir, 0755); err != nil {
			logError("create recordings dir: %v", err)
			makeErrorWindow("Error: Record Movie: " + err.Error())
			return
		}
		name := gs.LastCharacter
		if playerName != "" {
			name = playerName
		}
		if name == "" {
			name = "recording"
		}
		defName := fmt.Sprintf("%s_%s.clMov", name, time.Now().Format("20060102_150405"))
		filename, err := dialog.File().Filter("clMov files", "clMov", "clmov").SetStartDir(recDir).SetStartFile(defName).Title("Record Movie").Save()
		if err != nil {
			if err != dialog.ErrCancelled {
				logError("record movie save: %v", err)
				makeErrorWindow("Error: Record Movie: " + err.Error())
			}
			return
		}
		if filename == "" {
			return
		}
		rec, err := newMovieRecorder(filename, clientVersion, int(movieRevision))
		if err != nil {
			logError("start recorder: %v", err)
			makeErrorWindow("Error: Record Movie: " + err.Error())
			return
		}
		recorder = rec
		recordBtn.Text = "Stop Recording"
		recordBtn.Dirty = true
		if recordStatus != nil {
			recordStatus.Text = "REC"
			recordStatus.Dirty = true
		}
	}
	gameMenu.AddItem(recordBtn)
	recordStatus, _ = eui.NewText()
	recordStatus.Text = ""
	recordStatus.Size = eui.Point{X: 80, Y: buttonHeight}
	recordStatus.FontSize = toolFontSize
	recordStatus.Color = eui.ColorRed
	gameMenu.AddItem(recordStatus)

	toolbarWin.AddItem(gameMenu)
	toolbarWin.AddWindow(false)
	toolbarWin.MarkOpen()

	//eui.TreeMode = true
}

var dlMutex sync.Mutex
var status dataFilesStatus

func makeDownloadsWindow() {

	if downloadWin != nil {
		return
	}
	downloadWin = eui.NewWindow()
	downloadWin.Title = "Downloads"
	downloadWin.Closable = false
	downloadWin.Resizable = false
	downloadWin.AutoSize = true
	downloadWin.Movable = true
	downloadWin.SetZone(eui.HZoneCenterLeft, eui.VZoneMiddleTop)

	startedDownload := false

	flow := &eui.ItemData{ItemType: eui.ITEM_FLOW, FlowType: eui.FLOW_VERTICAL}

	t, _ := eui.NewText()
	t.Text = "Files we must download:"
	t.FontSize = 15
	t.Size = eui.Point{X: 200, Y: 25}
	flow.AddItem(t)

	for _, f := range status.Files {
		t, _ := eui.NewText()
		t.Text = f
		t.FontSize = 15
		t.Size = eui.Point{X: 200, Y: 25}
		flow.AddItem(t)
	}

	btnFlow := &eui.ItemData{ItemType: eui.ITEM_FLOW, FlowType: eui.FLOW_HORIZONTAL}
	dlBtn, dlEvents := eui.NewButton()
	dlBtn.Text = "Download"
	dlBtn.Size = eui.Point{X: 100, Y: 24}
	dlEvents.Handle = func(ev eui.UIEvent) {
		if ev.Type == eui.EventClick {
			if startedDownload {
				return
			}
			startedDownload = true
			go func() {
				dlMutex.Lock()
				defer dlMutex.Unlock()

				if err := downloadDataFiles(clientVersion, status); err != nil {
					logError("download data files: %v", err)
					makeErrorWindow("Error: Download Data Files: " + err.Error())
					return
				}
				clImages, err := climg.Load(filepath.Join(dataDirPath, CL_ImagesFile))
				if err != nil {
					logError("failed to load CL_Images: %v", err)
					return
				} else {
					clImages.Denoise = gs.DenoiseImages
					clImages.DenoiseSharpness = gs.DenoiseSharpness
					clImages.DenoisePercent = gs.DenoisePercent
				}

				clSounds, err = clsnd.Load(filepath.Join("data/CL_Sounds"))
				if err != nil {
					logError("failed to load CL_Sounds: %v", err)
					return
				}
				downloadWin.Close()
				loginWin.MarkOpen()
			}()
		}
	}
	btnFlow.AddItem(dlBtn)

	closeBtn, closeEvents := eui.NewButton()
	closeBtn.Text = "Quit"
	closeBtn.Size = eui.Point{X: 100, Y: 24}
	closeEvents.Handle = func(ev eui.UIEvent) {
		if ev.Type == eui.EventClick {
			os.Exit(0)
		}
	}
	btnFlow.AddItem(closeBtn)
	flow.AddItem(btnFlow)

	downloadWin.AddItem(flow)
	downloadWin.AddWindow(false)
}

func updateCharacterButtons() {
	if loginWin == nil || !loginWin.IsOpen() {
		return
	}
	if charactersList == nil {
		return
	}
	if name == "" {
		if gs.LastCharacter != "" {
			for _, c := range characters {
				if c.Name == gs.LastCharacter {
					name = c.Name
					passHash = c.PassHash
					break
				}
			}
		}
		if name == "" && len(characters) == 1 {
			name = characters[0].Name
			passHash = characters[0].PassHash
		}
	}
	for i := range charactersList.Contents {
		charactersList.Contents[i] = nil
	}
	charactersList.Contents = charactersList.Contents[:0]
	if len(characters) == 0 {
		empty, _ := eui.NewText()
		empty.Text = "empty"
		empty.Size = eui.Point{X: 160, Y: 64}
		charactersList.AddItem(empty)
		name = ""
		passHash = ""
	} else {
		for _, c := range characters {
			row := &eui.ItemData{ItemType: eui.ITEM_FLOW, FlowType: eui.FLOW_HORIZONTAL}
			radio, radioEvents := eui.NewRadio()
			radio.Text = c.Name
			radio.RadioGroup = "characters"
			radio.Size = eui.Point{X: 160, Y: 24}
			radio.Checked = name == c.Name
			nameCopy := c.Name
			hashCopy := c.PassHash
			if name == c.Name {
				passHash = c.PassHash
			}
			radioEvents.Handle = func(ev eui.UIEvent) {
				if ev.Type == eui.EventRadioSelected {
					name = nameCopy
					passHash = hashCopy
					gs.LastCharacter = nameCopy
					saveSettings()
				}
			}
			row.AddItem(radio)

			trash, trashEvents := eui.NewButton()
			trash.Text = "X"
			trash.Size = eui.Point{X: 24, Y: 24}
			trash.Color = eui.ColorDarkRed
			trash.HoverColor = eui.ColorRed
			delName := c.Name
			trashEvents.Handle = func(ev eui.UIEvent) {
				if ev.Type == eui.EventClick {
					removeCharacter(delName)
					if name == delName {
						name = ""
						passHash = ""
					}
					updateCharacterButtons()
					// Preserve window position while contents change size
					loginWin.Refresh()
				}
			}
			row.AddItem(trash)
			charactersList.AddItem(row)
		}
	}
	// Preserve window position while contents change size
	loginWin.Refresh()
}

func makeAddCharacterWindow() {
	if addCharWin != nil {
		return
	}
	addCharWin = eui.NewWindow()
	addCharWin.Title = "Add Character"
	addCharWin.Closable = false
	addCharWin.Resizable = false
	addCharWin.AutoSize = true
	addCharWin.Movable = true
	addCharWin.SetZone(eui.HZoneCenterLeft, eui.VZoneMiddleTop)

	flow := &eui.ItemData{ItemType: eui.ITEM_FLOW, FlowType: eui.FLOW_VERTICAL}

	nameInput, _ := eui.NewInput()
	nameInput.Label = "Character"
	nameInput.TextPtr = &addCharName
	nameInput.Size = eui.Point{X: 200, Y: 24}
	flow.AddItem(nameInput)
	passInput, _ := eui.NewInput()
	passInput.Label = "Password"
	passInput.TextPtr = &addCharPass
	passInput.Size = eui.Point{X: 200, Y: 24}
	flow.AddItem(passInput)
	rememberCB, rememberEvents := eui.NewCheckbox()
	rememberCB.Text = "Remember"
	rememberCB.Size = eui.Point{X: 200, Y: 24}
	rememberCB.Checked = addCharRemember
	rememberEvents.Handle = func(ev eui.UIEvent) {
		if ev.Type == eui.EventCheckboxChanged {
			addCharRemember = ev.Checked
		}
	}
	flow.AddItem(rememberCB)
	addBtn, addEvents := eui.NewButton()
	addBtn.Text = "Add"
	addBtn.Size = eui.Point{X: 200, Y: 24}
	addEvents.Handle = func(ev eui.UIEvent) {
		if ev.Type == eui.EventClick {
			h := md5.Sum([]byte(addCharPass))
			hash := hex.EncodeToString(h[:])
			exists := false
			for i := range characters {
				if characters[i].Name == addCharName {
					characters[i].PassHash = hash
					exists = true
					break
				}
			}
			if !exists {
				characters = append(characters, Character{Name: addCharName, PassHash: hash})
			}
			if addCharRemember {
				saveCharacters()
			}
			name = addCharName
			passHash = hash
			gs.LastCharacter = addCharName
			saveSettings()
			updateCharacterButtons()
			if loginWin != nil && loginWin.IsOpen() {
				// Preserve window position while contents change size
				loginWin.Refresh()
			}
			addCharWin.MarkOpen()
		}
	}
	flow.AddItem(addBtn)

	cancelBtn, cancelEvents := eui.NewButton()
	cancelBtn.Text = "Cancel"
	cancelBtn.Size = eui.Point{X: 200, Y: 24}
	cancelEvents.Handle = func(ev eui.UIEvent) {
		if ev.Type == eui.EventClick {
			loginWin.MarkOpen()
		}
	}
	flow.AddItem(cancelBtn)

	addCharWin.AddItem(flow)
	addCharWin.AddWindow(false)
}

func makeLoginWindow() {
	if loginWin != nil {
		return
	}

	loginWin = eui.NewWindow()
	loginWin.Title = "Login"
	loginWin.Closable = false
	loginWin.Resizable = false
	loginWin.AutoSize = true
	loginWin.Movable = true
	loginWin.SetZone(eui.HZoneCenterLeft, eui.VZoneMiddleTop)
	loginFlow := &eui.ItemData{ItemType: eui.ITEM_FLOW, FlowType: eui.FLOW_VERTICAL}
	charactersList = &eui.ItemData{ItemType: eui.ITEM_FLOW, FlowType: eui.FLOW_VERTICAL}

	/*
		manBtn, manBtnEvents := eui.NewButton(&eui.ItemData{Text: "Manage account", Size: eui.Point{X: 200, Y: 24}})
		manBtnEvents.Handle = func(ev eui.UIEvent) {
			if ev.Type == eui.EventClick {
				//Add manage account window here
			}
		}
		loginFlow.AddItem(manBtn)
	*/

	addBtn, addEvents := eui.NewButton()
	addBtn.Text = "Add Character"
	addBtn.Size = eui.Point{X: 200, Y: 24}
	addEvents.Handle = func(ev eui.UIEvent) {
		if ev.Type == eui.EventClick {
			addCharName = ""
			addCharPass = ""
			addCharRemember = true
			loginWin.Close()
			addCharWin.MarkOpen()
		}
	}
	loginFlow.AddItem(addBtn)

	openBtn, openEvents := eui.NewButton()
	openBtn.Text = "Open clMov"
	openBtn.Size = eui.Point{X: 200, Y: 24}
	openEvents.Handle = func(ev eui.UIEvent) {
		if ev.Type == eui.EventClick {
			filename, err := dialog.File().Filter("clMov files", "clMov", "clmov").Load()
			if err != nil {
				if err != dialog.Cancelled {
					logError("open clMov: %v", err)
					makeErrorWindow("Error: Open clMov: " + err.Error())
				}
				return
			}
			if filename == "" {
				return
			}
			clmov = filename
			loginWin.Close()
			go func() {
				drawStateEncrypted = false
				frames, err := parseMovie(filename, clientVersion)
				if err != nil {
					logError("parse movie: %v", err)
					clmov = ""
					makeErrorWindow("Error: Open clMov: " + err.Error())
					loginWin.MarkOpen()
					return
				}
				playerName = extractMoviePlayerName(frames)
				ctx, cancel := context.WithCancel(gameCtx)
				mp := newMoviePlayer(frames, clMovFPS, cancel)
				mp.makePlaybackWindow()
				if (gs.precacheSounds || gs.precacheImages) && !assetsPrecached {
					for !assetsPrecached {
						time.Sleep(100 * time.Millisecond)
					}
				}
				go mp.run(ctx)
			}()
		}
	}
	loginFlow.AddItem(openBtn)

	loginFlow.AddItem(charactersList)

	label, _ := eui.NewText()
	label.Text = ""
	label.FontSize = 15
	label.Size = eui.Point{X: 1, Y: 25}
	loginFlow.AddItem(label)

	connBtn, connEvents := eui.NewButton()
	connBtn.Text = "Connect"
	connBtn.Size = eui.Point{X: 200, Y: 48}
	connBtn.Padding = 10
	connEvents.Handle = func(ev eui.UIEvent) {
		if ev.Type == eui.EventClick {
			if name == "" {
				return
			}
			gs.LastCharacter = name
			saveSettings()
			loginWin.Close()
			go func() {
				ctx, cancel := context.WithCancel(gameCtx)
				loginMu.Lock()
				loginCancel = cancel
				loginMu.Unlock()
				if err := login(ctx, clientVersion); err != nil {
					logError("login: %v", err)
					makeErrorWindow("Error: Login: " + err.Error())
					loginWin.MarkOpen()
				}
			}()
		}
	}
	loginFlow.AddItem(connBtn)

	loginWin.AddItem(loginFlow)
	loginWin.AddWindow(false)
}

func makeErrorWindow(msg string) {
	win := eui.NewWindow()
	win.Title = "Error"
	win.Closable = false
	win.Resizable = false
	win.AutoSize = true
	win.Movable = true

	flow := &eui.ItemData{ItemType: eui.ITEM_FLOW, FlowType: eui.FLOW_VERTICAL}
	text, _ := eui.NewText()
	text.Text = msg
	text.FontSize = 8
	text.Size = eui.Point{X: 500, Y: 25}
	flow.AddItem(text)
	okBtn, okEvents := eui.NewButton()
	okBtn.Text = "OK"
	okBtn.Size = eui.Point{X: 200, Y: 24}
	okEvents.Handle = func(ev eui.UIEvent) {
		if ev.Type == eui.EventClick {
			win.Close()
		}
	}
	flow.AddItem(okBtn)
	win.AddItem(flow)
	win.AddWindow(false)
	win.MarkOpen()
}

func makeSettingsWindow() {
	if settingsWin != nil {
		return
	}
	settingsWin = eui.NewWindow()
	settingsWin.Title = "Settings"
	settingsWin.Closable = true
	settingsWin.Resizable = false
	settingsWin.AutoSize = true
	settingsWin.Movable = true
	settingsWin.SetZone(eui.HZoneCenterLeft, eui.VZoneMiddleTop)

	mainFlow := &eui.ItemData{ItemType: eui.ITEM_FLOW, FlowType: eui.FLOW_VERTICAL}
	var width float32 = 250

	themeDD, themeEvents := eui.NewDropdown()
	themeDD.Label = "Theme"
	if opts, err := eui.ListThemes(); err == nil {
		themeDD.Options = opts
		cur := eui.CurrentThemeName()
		for i, n := range opts {
			if n == cur {
				themeDD.Selected = i
				break
			}
		}
	}
	themeDD.Size = eui.Point{X: width, Y: 24}
	themeEvents.Handle = func(ev eui.UIEvent) {
		if ev.Type == eui.EventDropdownSelected {
			name := themeDD.Options[ev.Index]
			if err := eui.LoadTheme(name); err == nil {
				gs.Theme = name
				settingsDirty = true
				settingsWin.Refresh()
			}
		}
	}
	mainFlow.AddItem(themeDD)

	label, _ := eui.NewText()
	label.Text = "\nControls:"
	label.FontSize = 15
	label.Size = eui.Point{X: 100, Y: 50}
	mainFlow.AddItem(label)

	toggle, toggleEvents := eui.NewCheckbox()
	toggle.Text = "Click-to-toggle movement"
	toggle.Size = eui.Point{X: width, Y: 24}
	toggle.Checked = gs.ClickToToggle
	toggleEvents.Handle = func(ev eui.UIEvent) {
		if ev.Type == eui.EventCheckboxChanged {
			gs.ClickToToggle = ev.Checked
			if !gs.ClickToToggle {
				walkToggled = false
			}
			settingsDirty = true
		}
	}
	mainFlow.AddItem(toggle)

	keySpeedSlider, keySpeedEvents := eui.NewSlider()
	keySpeedSlider.Label = "Keyboard Walk Speed"
	keySpeedSlider.MinValue = 0.1
	keySpeedSlider.MaxValue = 1.0
	keySpeedSlider.Value = float32(gs.KBWalkSpeed)
	keySpeedSlider.Size = eui.Point{X: width - 10, Y: 24}
	keySpeedEvents.Handle = func(ev eui.UIEvent) {
		if ev.Type == eui.EventSliderChanged {
			gs.KBWalkSpeed = float64(ev.Value)
			settingsDirty = true
		}
	}
	mainFlow.AddItem(keySpeedSlider)

	label, _ = eui.NewText()
	label.Text = "\nWindow Behavior:"
	label.FontSize = 15
	label.Size = eui.Point{X: 150, Y: 50}
	mainFlow.AddItem(label)

	tilingCB, tilingEvents := eui.NewCheckbox()
	tilingCB.Text = "Tiling window mode"
	tilingCB.Size = eui.Point{X: width, Y: 24}
	tilingCB.Checked = gs.WindowTiling
	tilingCB.Tooltip = "Prevent windows from overlapping"
	tilingEvents.Handle = func(ev eui.UIEvent) {
		if ev.Type == eui.EventCheckboxChanged {
			gs.WindowTiling = ev.Checked
			eui.SetWindowTiling(ev.Checked)
			settingsDirty = true
		}
	}
	mainFlow.AddItem(tilingCB)

	snapCB, snapEvents := eui.NewCheckbox()
	snapCB.Text = "Window snapping"
	snapCB.Size = eui.Point{X: width, Y: 24}
	snapCB.Checked = gs.WindowSnapping
	snapCB.Tooltip = "Snap windows to edges and others"
	snapEvents.Handle = func(ev eui.UIEvent) {
		if ev.Type == eui.EventCheckboxChanged {
			gs.WindowSnapping = ev.Checked
			eui.SetWindowSnapping(ev.Checked)
			settingsDirty = true
		}
	}
	mainFlow.AddItem(snapCB)

	label, _ = eui.NewText()
	label.Text = "\nText Sizes:"
	label.FontSize = 15
	label.Size = eui.Point{X: 100, Y: 50}
	mainFlow.AddItem(label)

	chatFontSlider, chatFontEvents := eui.NewSlider()
	chatFontSlider.Label = "Chat Font"
	chatFontSlider.MinValue = 6
	chatFontSlider.MaxValue = 24
	chatFontSlider.Value = float32(gs.BubbleFontSize)
	chatFontSlider.Size = eui.Point{X: width - 10, Y: 24}
	chatFontEvents.Handle = func(ev eui.UIEvent) {
		if ev.Type == eui.EventSliderChanged {
			gs.BubbleFontSize = float64(ev.Value)
			initFont()
			settingsDirty = true
		}
	}
	mainFlow.AddItem(chatFontSlider)

	labelFontSlider, labelFontEvents := eui.NewSlider()
	labelFontSlider.Label = "Label Font"
	labelFontSlider.MinValue = 6
	labelFontSlider.MaxValue = 24
	labelFontSlider.Value = float32(gs.MainFontSize)
	labelFontSlider.Size = eui.Point{X: width - 10, Y: 24}
	labelFontEvents.Handle = func(ev eui.UIEvent) {
		if ev.Type == eui.EventSliderChanged {
			gs.MainFontSize = float64(ev.Value)
			initFont()
			settingsDirty = true
		}
	}
	mainFlow.AddItem(labelFontSlider)

	consoleFontSlider, consoleFontEvents := eui.NewSlider()
	consoleFontSlider.Label = "Console Font"
	consoleFontSlider.MinValue = 6
	consoleFontSlider.MaxValue = 24
	consoleFontSlider.Value = float32(gs.ConsoleFontSize)
	consoleFontSlider.Size = eui.Point{X: width - 10, Y: 24}
	consoleFontEvents.Handle = func(ev eui.UIEvent) {
		if ev.Type == eui.EventSliderChanged {
			gs.ConsoleFontSize = float64(ev.Value)
			updateConsoleWindow()
			if consoleWin != nil {
				consoleWin.Refresh()
			}
			settingsDirty = true
		}
	}
	mainFlow.AddItem(consoleFontSlider)

	chatWindowFontSlider, chatWindowFontEvents := eui.NewSlider()
	chatWindowFontSlider.Label = "Chat Window Font"
	chatWindowFontSlider.MinValue = 6
	chatWindowFontSlider.MaxValue = 24
	chatWindowFontSlider.Value = float32(gs.ChatFontSize)
	chatWindowFontSlider.Size = eui.Point{X: width - 10, Y: 24}
	chatWindowFontEvents.Handle = func(ev eui.UIEvent) {
		if ev.Type == eui.EventSliderChanged {
			gs.ChatFontSize = float64(ev.Value)
			updateChatWindow()
			if chatWin != nil {
				chatWin.Refresh()
			}
			settingsDirty = true
		}
	}
	mainFlow.AddItem(chatWindowFontSlider)

	label, _ = eui.NewText()
	label.Text = "\nOpacity Settings:"
	label.FontSize = 15
	label.Size = eui.Point{X: 150, Y: 50}
	mainFlow.AddItem(label)

	bubbleOpSlider, bubbleOpEvents := eui.NewSlider()
	bubbleOpSlider.Label = "Bubble Opacity"
	bubbleOpSlider.MinValue = 0
	bubbleOpSlider.MaxValue = 1
	bubbleOpSlider.Value = float32(gs.BubbleOpacity)
	bubbleOpSlider.Size = eui.Point{X: width - 10, Y: 24}
	bubbleOpEvents.Handle = func(ev eui.UIEvent) {
		if ev.Type == eui.EventSliderChanged {
			gs.BubbleOpacity = float64(ev.Value)
			settingsDirty = true
		}
	}
	mainFlow.AddItem(bubbleOpSlider)

	nameBgSlider, nameBgEvents := eui.NewSlider()
	nameBgSlider.Label = "Name Background Opacity"
	nameBgSlider.MinValue = 0
	nameBgSlider.MaxValue = 1
	nameBgSlider.Value = float32(gs.NameBgOpacity)
	nameBgSlider.Size = eui.Point{X: width - 10, Y: 24}
	nameBgEvents.Handle = func(ev eui.UIEvent) {
		if ev.Type == eui.EventSliderChanged {
			gs.NameBgOpacity = float64(ev.Value)
			settingsDirty = true
		}
	}
	mainFlow.AddItem(nameBgSlider)

	graphicsBtn, graphicsEvents := eui.NewButton()
	graphicsBtn.Text = "Graphics Settings"
	graphicsBtn.Size = eui.Point{X: width, Y: 24}
	graphicsEvents.Handle = func(ev eui.UIEvent) {
		if ev.Type == eui.EventClick {
			graphicsWin.Toggle()
		}
	}
	mainFlow.AddItem(graphicsBtn)

	soundBtn, soundEvents := eui.NewButton()
	soundBtn.Text = "Sound Settings"
	soundBtn.Size = eui.Point{X: width, Y: 24}
	soundEvents.Handle = func(ev eui.UIEvent) {
		if ev.Type == eui.EventClick {
			qualityWin.Toggle()
		}
	}
	mainFlow.AddItem(qualityBtn)

	debugBtn, debugEvents := eui.NewButton()
	debugBtn.Text = "Debug Settings"
	debugBtn.Size = eui.Point{X: width, Y: 24}
	debugEvents.Handle = func(ev eui.UIEvent) {
		if ev.Type == eui.EventClick {
			debugWin.Toggle()
		}
	}
	mainFlow.AddItem(debugBtn)

	settingsWin.AddItem(mainFlow)
	settingsWin.AddWindow(false)
}

func makeGraphicsWindow() {
	if graphicsWin != nil {
		return
	}
	var width float32 = 250
	graphicsWin = eui.NewWindow()
	graphicsWin.Title = "Graphics Settings"
	graphicsWin.Closable = true
	graphicsWin.Resizable = false
	graphicsWin.AutoSize = true
	graphicsWin.Movable = true
	graphicsWin.SetZone(eui.HZoneCenterLeft, eui.VZoneMiddleTop)

	flow := &eui.ItemData{ItemType: eui.ITEM_FLOW, FlowType: eui.FLOW_VERTICAL}

	uiScaleSlider, uiScaleEvents := eui.NewSlider()
	uiScaleSlider.Label = "UI Scaling"
	uiScaleSlider.MinValue = 1.0
	uiScaleSlider.MaxValue = 2.5
	uiScaleSlider.Value = float32(gs.UIScale)
	uiScaleSlider.Size = eui.Point{X: width - 10, Y: 24}
	pendingUIScale := gs.UIScale
	uiScaleEvents.Handle = func(ev eui.UIEvent) {
		if ev.Type == eui.EventSliderChanged {
			pendingUIScale = float64(ev.Value)
		}
	}
	flow.AddItem(uiScaleSlider)

	uiScaleApplyBtn, uiScaleApplyEvents := eui.NewButton()
	uiScaleApplyBtn.Text = "Apply UI Scale"
	uiScaleApplyBtn.Size = eui.Point{X: 100, Y: 24}
	uiScaleApplyEvents.Handle = func(ev eui.UIEvent) {
		if ev.Type == eui.EventClick {
			gs.UIScale = pendingUIScale
			eui.SetUIScale(float32(gs.UIScale))
			updateGameWindowSize()
			settingsDirty = true
		}
	}
	flow.AddItem(uiScaleApplyBtn)

	gameSizeSlider, gameSizeEvents := eui.NewSlider()
	gameSizeSlider.Label = "Game Window Magnify (Sharp)"
	gameSizeSlider.MinValue = 1
	gameSizeSlider.MaxValue = 5
	gameSizeSlider.IntOnly = true
	gsVal := gs.GameScale
	if gsVal < 1 {
		gsVal = 1
	} else if gsVal > 5 {
		gsVal = 5
	}
	gameSizeSlider.Value = float32(gsVal)
	gameSizeSlider.Size = eui.Point{X: width - 10, Y: 24}
	gameSizeSlider.Disabled = gs.AnyGameWindowSize
	gameSizeEvents.Handle = func(ev eui.UIEvent) {
		if ev.Type == eui.EventSliderChanged {
			gs.GameScale = float64(ev.Value)
			updateGameWindowSize()
			initFont()
			settingsDirty = true
		}
	}
	flow.AddItem(gameSizeSlider)

	anySizeWarn, _ := eui.NewText()
	anySizeWarn.Text = "Warning: this option will\nproduce blurrier graphics"
	anySizeWarn.FontSize = 10
	anySizeWarn.Color = eui.ColorRed
	anySizeWarn.Size = eui.Point{X: width, Y: 32}
	anySizeWarn.Invisible = !gs.AnyGameWindowSize

	anySizeCB, anySizeEvents := eui.NewCheckbox()
	anySizeCB.Text = "Any size game window"
	anySizeCB.Size = eui.Point{X: width, Y: 24}
	anySizeCB.Checked = gs.AnyGameWindowSize
	anySizeEvents.Handle = func(ev eui.UIEvent) {
		if ev.Type == eui.EventCheckboxChanged {
			gs.AnyGameWindowSize = ev.Checked
			gameSizeSlider.Disabled = ev.Checked
			anySizeWarn.Invisible = !ev.Checked
			updateGameWindowSize()
			settingsDirty = true
		}
	}
	flow.AddItem(anySizeCB)
	flow.AddItem(anySizeWarn)

	fullscreenCB, fullscreenEvents := eui.NewCheckbox()
	fullscreenCB.Text = "Fullscreen"
	fullscreenCB.Size = eui.Point{X: width, Y: 24}
	fullscreenCB.Checked = gs.Fullscreen
	fullscreenEvents.Handle = func(ev eui.UIEvent) {
		if ev.Type == eui.EventCheckboxChanged {
			gs.Fullscreen = ev.Checked
			ebiten.SetFullscreen(gs.Fullscreen)
			settingsDirty = true
		}
	}
	flow.AddItem(fullscreenCB)

	qualityPresetDD, qpEvents := eui.NewDropdown()
	qualityPresetDD.Options = []string{"Ultra Low", "Low", "Standard", "High", "Ultimate", "Custom"}
	qualityPresetDD.Size = eui.Point{X: width, Y: 24}
	qualityPresetDD.Selected = detectQualityPreset()
	qualityPresetDD.Label = "Presets"
	qualityPresetDD.FontSize = 12
	qpEvents.Handle = func(ev eui.UIEvent) {
		if ev.Type == eui.EventDropdownSelected {
			switch ev.Index {
			case 0:
				applyQualityPreset("Ultra Low")
			case 1:
				applyQualityPreset("Low")
			case 2:
				applyQualityPreset("Standard")
			case 3:
				applyQualityPreset("High")
			case 4:
				applyQualityPreset("Ultimate")
			}
			qualityPresetDD.Selected = detectQualityPreset()
		}
	}
	flow.AddItem(qualityPresetDD)

<<<<<<< HEAD
	qualityBtn, qualityEvents := eui.NewButton()
	qualityBtn.Text = "Quality Options"
	qualityBtn.Size = eui.Point{X: width, Y: 24}
	qualityEvents.Handle = func(ev eui.UIEvent) {
		if ev.Type == eui.EventClick {
			qualityWin.Toggle()
		}
	}
	flow.AddItem(qualityBtn)

=======
>>>>>>> e26fd3d3
	graphicsWin.AddItem(flow)
	graphicsWin.AddWindow(false)
}

func makeSoundWindow() {
	if soundWin != nil {
		return
	}
	var width float32 = 250
	soundWin = eui.NewWindow()
	soundWin.Title = "Sound Settings"
	soundWin.Closable = true
	soundWin.Resizable = false
	soundWin.AutoSize = true
	soundWin.Movable = true
	soundWin.SetZone(eui.HZoneCenterLeft, eui.VZoneMiddleTop)

	flow := &eui.ItemData{ItemType: eui.ITEM_FLOW, FlowType: eui.FLOW_VERTICAL}

	volumeSlider, volumeEvents := eui.NewSlider()
	volumeSlider.Label = "Volume"
	volumeSlider.MinValue = 0
	volumeSlider.MaxValue = 1
	volumeSlider.Value = float32(gs.Volume)
	volumeSlider.Size = eui.Point{X: width - 10, Y: 24}
	volumeEvents.Handle = func(ev eui.UIEvent) {
		if ev.Type == eui.EventSliderChanged {
			gs.Volume = float64(ev.Value)
			settingsDirty = true
			updateSoundVolume()
		}
	}
	flow.AddItem(volumeSlider)

	muteCB, muteEvents := eui.NewCheckbox()
	muteCB.Text = "Mute"
	muteCB.Size = eui.Point{X: width, Y: 24}
	muteCB.Checked = gs.Mute
	muteEvents.Handle = func(ev eui.UIEvent) {
		if ev.Type == eui.EventCheckboxChanged {
			gs.Mute = ev.Checked
			settingsDirty = true
			updateSoundVolume()
		}
	}
	flow.AddItem(muteCB)

	soundWin.AddItem(flow)
	soundWin.AddWindow(false)
}

func makeQualityWindow() {
	if qualityWin != nil {
		return
	}
	var width float32 = 250
	qualityWin = eui.NewWindow()
	qualityWin.Title = "Quality Options"
	qualityWin.Closable = true
	qualityWin.Resizable = false
	qualityWin.AutoSize = true
	qualityWin.Movable = true
	qualityWin.SetZone(eui.HZoneCenterLeft, eui.VZoneMiddleTop)

	flow := &eui.ItemData{ItemType: eui.ITEM_FLOW, FlowType: eui.FLOW_VERTICAL}

	dCB, denoiseEvents := eui.NewCheckbox()
	denoiseCB = dCB
	denoiseCB.Text = "Image Denoise"
	denoiseCB.Size = eui.Point{X: width, Y: 24}
	denoiseCB.Checked = gs.DenoiseImages
	denoiseCB.Tooltip = "Reduce noise in images"
	denoiseEvents.Handle = func(ev eui.UIEvent) {
		if ev.Type == eui.EventCheckboxChanged {
			gs.DenoiseImages = ev.Checked
			if clImages != nil {
				clImages.Denoise = ev.Checked
			}
			clearCaches()
			settingsDirty = true
		}
	}
	flow.AddItem(denoiseCB)

	denoiseSharpSlider, denoiseSharpEvents := eui.NewSlider()
	denoiseSharpSlider.Label = "Denoise Sharpness"
	denoiseSharpSlider.MinValue = 0.1
	denoiseSharpSlider.MaxValue = 8
	denoiseSharpSlider.Value = float32(gs.DenoiseSharpness)
	denoiseSharpSlider.Size = eui.Point{X: width - 10, Y: 24}
	denoiseSharpSlider.Tooltip = "Sharpness of denoising"
	denoiseSharpEvents.Handle = func(ev eui.UIEvent) {
		if ev.Type == eui.EventSliderChanged {
			gs.DenoiseSharpness = float64(ev.Value)
			if clImages != nil {
				clImages.DenoiseSharpness = gs.DenoiseSharpness
			}
			clearCaches()
			settingsDirty = true
		}
	}
	flow.AddItem(denoiseSharpSlider)

	denoiseAmtSlider, denoiseAmtEvents := eui.NewSlider()
	denoiseAmtSlider.Label = "Denoise Amount"
	denoiseAmtSlider.MinValue = 0.1
	denoiseAmtSlider.MaxValue = 0.5
	denoiseAmtSlider.Value = float32(gs.DenoisePercent)
	denoiseAmtSlider.Size = eui.Point{X: width - 10, Y: 24}
	denoiseAmtSlider.Tooltip = "Amount of denoising"
	denoiseAmtEvents.Handle = func(ev eui.UIEvent) {
		if ev.Type == eui.EventSliderChanged {
			gs.DenoisePercent = float64(ev.Value)
			if clImages != nil {
				clImages.DenoisePercent = gs.DenoisePercent
			}
			clearCaches()
			settingsDirty = true
		}
	}
	flow.AddItem(denoiseAmtSlider)

	mCB, motionEvents := eui.NewCheckbox()
	motionCB = mCB
	motionCB.Text = "Smooth Motion"
	motionCB.Size = eui.Point{X: width, Y: 24}
	motionCB.Checked = gs.MotionSmoothing
	motionCB.Tooltip = "Interpolate frames for smooth motion"
	motionEvents.Handle = func(ev eui.UIEvent) {
		if ev.Type == eui.EventCheckboxChanged {
			gs.MotionSmoothing = ev.Checked
			settingsDirty = true
		}
	}
	flow.AddItem(motionCB)

	aCB, animEvents := eui.NewCheckbox()
	animCB = aCB
	animCB.Text = "Mobile Animation Blending"
	animCB.Size = eui.Point{X: width, Y: 24}
	animCB.Checked = gs.BlendMobiles
	animCB.Tooltip = "Blend animations for mobiles"
	animEvents.Handle = func(ev eui.UIEvent) {
		if ev.Type == eui.EventCheckboxChanged {
			gs.BlendMobiles = ev.Checked
			settingsDirty = true
			mobileBlendCache = map[mobileBlendKey]*ebiten.Image{}
		}
	}
	flow.AddItem(animCB)

	pCB, pictBlendEvents := eui.NewCheckbox()
	pictBlendCB = pCB
	pictBlendCB.Text = "World Animation Blending"
	pictBlendCB.Size = eui.Point{X: width, Y: 24}
	pictBlendCB.Checked = gs.BlendPicts
	pictBlendCB.Tooltip = "Blend animations for world graphics"
	pictBlendEvents.Handle = func(ev eui.UIEvent) {
		if ev.Type == eui.EventCheckboxChanged {
			gs.BlendPicts = ev.Checked
			settingsDirty = true
			pictBlendCache = map[pictBlendKey]*ebiten.Image{}
		}
	}
	flow.AddItem(pictBlendCB)

	mobileBlendSlider, mobileBlendEvents := eui.NewSlider()
	mobileBlendSlider.Label = "Mobile Blend Amount"
	mobileBlendSlider.MinValue = 0.3
	mobileBlendSlider.MaxValue = 1.0
	mobileBlendSlider.Value = float32(gs.MobileBlendAmount)
	mobileBlendSlider.Size = eui.Point{X: width - 10, Y: 24}
	mobileBlendSlider.Tooltip = "Strength of mobile blending"
	mobileBlendEvents.Handle = func(ev eui.UIEvent) {
		if ev.Type == eui.EventSliderChanged {
			gs.MobileBlendAmount = float64(ev.Value)
			settingsDirty = true
		}
	}
	flow.AddItem(mobileBlendSlider)

	blendSlider, blendEvents := eui.NewSlider()
	blendSlider.Label = "Picture Blend Amount"
	blendSlider.MinValue = 0.3
	blendSlider.MaxValue = 1.0
	blendSlider.Value = float32(gs.BlendAmount)
	blendSlider.Size = eui.Point{X: width - 10, Y: 24}
	blendSlider.Tooltip = "Strength of world blending"
	blendEvents.Handle = func(ev eui.UIEvent) {
		if ev.Type == eui.EventSliderChanged {
			gs.BlendAmount = float64(ev.Value)
			settingsDirty = true
		}
	}
	flow.AddItem(blendSlider)

	mobileFramesSlider, mobileFramesEvents := eui.NewSlider()
	mobileFramesSlider.Label = "Mobile Blend Frames"
	mobileFramesSlider.MinValue = 3
	mobileFramesSlider.MaxValue = 30
	mobileFramesSlider.Value = float32(gs.MobileBlendFrames)
	mobileFramesSlider.Size = eui.Point{X: width - 10, Y: 24}
	mobileFramesSlider.IntOnly = true
	mobileFramesSlider.Tooltip = "Frames used for mobile blending"
	mobileFramesEvents.Handle = func(ev eui.UIEvent) {
		if ev.Type == eui.EventSliderChanged {
			gs.MobileBlendFrames = int(ev.Value)
			settingsDirty = true
		}
	}
	flow.AddItem(mobileFramesSlider)

	pictFramesSlider, pictFramesEvents := eui.NewSlider()
	pictFramesSlider.Label = "Picture Blend Frames"
	pictFramesSlider.MinValue = 3
	pictFramesSlider.MaxValue = 30
	pictFramesSlider.Value = float32(gs.PictBlendFrames)
	pictFramesSlider.Size = eui.Point{X: width - 10, Y: 24}
	pictFramesSlider.IntOnly = true
	pictFramesSlider.Tooltip = "Frames used for world blending"
	pictFramesEvents.Handle = func(ev eui.UIEvent) {
		if ev.Type == eui.EventSliderChanged {
			gs.PictBlendFrames = int(ev.Value)
			settingsDirty = true
		}
	}
	flow.AddItem(pictFramesSlider)

	showFPSCB, showFPSEvents := eui.NewCheckbox()
	showFPSCB.Text = "Show FPS / UPS"
	showFPSCB.Size = eui.Point{X: width, Y: 24}
	showFPSCB.Checked = gs.ShowFPS
	showFPSCB.Tooltip = "Display FPS and UPS"
	showFPSEvents.Handle = func(ev eui.UIEvent) {
		if ev.Type == eui.EventCheckboxChanged {
			gs.ShowFPS = ev.Checked
			settingsDirty = true
		}
	}
	flow.AddItem(showFPSCB)

	psCB, precacheSoundEvents := eui.NewCheckbox()
	precacheSoundCB = psCB
	precacheSoundCB.Text = "Precache Sounds"
	precacheSoundCB.Size = eui.Point{X: width, Y: 24}
	precacheSoundCB.Checked = gs.precacheSounds
	precacheSoundCB.Tooltip = "Load sounds into memory"
	precacheSoundCB.Disabled = gs.NoCaching
	precacheSoundEvents.Handle = func(ev eui.UIEvent) {
		if ev.Type == eui.EventCheckboxChanged {
			gs.precacheSounds = ev.Checked
			settingsDirty = true
			if ev.Checked && !gs.NoCaching {
				go precacheAssets()
			}
		}
	}
	flow.AddItem(precacheSoundCB)

	piCB, precacheImageEvents := eui.NewCheckbox()
	precacheImageCB = piCB
	precacheImageCB.Text = "Precache Images"
	precacheImageCB.Size = eui.Point{X: width, Y: 24}
	precacheImageCB.Checked = gs.precacheImages
	precacheImageCB.Tooltip = "Load images into memory"
	precacheImageCB.Disabled = gs.NoCaching
	precacheImageEvents.Handle = func(ev eui.UIEvent) {
		if ev.Type == eui.EventCheckboxChanged {
			gs.precacheImages = ev.Checked
			settingsDirty = true
			if ev.Checked && !gs.NoCaching {
				go precacheAssets()
			}
		}
	}
	flow.AddItem(precacheImageCB)

	ncCB, noCacheEvents := eui.NewCheckbox()
	noCacheCB = ncCB
	noCacheCB.Text = "No caching (low ram)"
	noCacheCB.Size = eui.Point{X: width, Y: 24}
	noCacheCB.Checked = gs.NoCaching
	noCacheEvents.Handle = func(ev eui.UIEvent) {
		if ev.Type == eui.EventCheckboxChanged {
			gs.NoCaching = ev.Checked
			precacheSoundCB.Disabled = ev.Checked
			precacheImageCB.Disabled = ev.Checked
			if ev.Checked {
				gs.precacheSounds = false
				gs.precacheImages = false
				precacheSoundCB.Checked = false
				precacheImageCB.Checked = false
				clearCaches()
			}
			settingsDirty = true
			if qualityPresetDD != nil {
				qualityPresetDD.Selected = detectQualityPreset()
			}
		}
	}
	flow.AddItem(noCacheCB)

	pcCB, potatoEvents := eui.NewCheckbox()
	potatoCB = pcCB
	potatoCB.Text = "Potato Computer"
	potatoCB.Size = eui.Point{X: width, Y: 24}
	potatoCB.Checked = gs.PotatoComputer
	potatoEvents.Handle = func(ev eui.UIEvent) {
		if ev.Type == eui.EventCheckboxChanged {
			gs.PotatoComputer = ev.Checked
			applySettings()
			if ev.Checked {
				clearCaches()
			}
			settingsDirty = true
			if qualityPresetDD != nil {
				qualityPresetDD.Selected = detectQualityPreset()
			}
		}
	}
	flow.AddItem(potatoCB)

	vsyncCB, vsyncEvents := eui.NewCheckbox()
	vsyncCB.Text = "Vsync"
	vsyncCB.Size = eui.Point{X: width, Y: 24}
	vsyncCB.Checked = gs.vsync
	vsyncCB.Tooltip = "Synchronize with monitor refresh"
	vsyncEvents.Handle = func(ev eui.UIEvent) {
		if ev.Type == eui.EventCheckboxChanged {
			gs.vsync = ev.Checked
			ebiten.SetVsyncEnabled(gs.vsync)
			settingsDirty = true
		}
	}
	flow.AddItem(vsyncCB)

	qualityWin.AddItem(flow)
	qualityWin.AddWindow(false)
}

func makeDebugWindow() {
	if debugWin != nil {
		return
	}

	var width float32 = 250
	debugWin = eui.NewWindow()
	debugWin.Title = "Debug Settings"
	debugWin.Closable = true
	debugWin.Resizable = false
	debugWin.AutoSize = true
	debugWin.Movable = true
	debugWin.SetZone(eui.HZoneCenterLeft, eui.VZoneMiddleTop)

	debugFlow := &eui.ItemData{ItemType: eui.ITEM_FLOW, FlowType: eui.FLOW_VERTICAL}

	nightCB, nightEvents := eui.NewCheckbox()
	nightCB.Text = "Night Effect"
	nightCB.Size = eui.Point{X: width, Y: 24}
	nightCB.Checked = gs.nightEffect
	nightCB.Tooltip = "Enable night lighting effect"
	nightEvents.Handle = func(ev eui.UIEvent) {
		if ev.Type == eui.EventCheckboxChanged {
			gs.nightEffect = ev.Checked
			settingsDirty = true
		}
	}
	debugFlow.AddItem(nightCB)

	lateInputCB, lateInputEvents := eui.NewCheckbox()
	lateInputCB.Text = "Late Input Updates"
	lateInputCB.Size = eui.Point{X: width, Y: 24}
	lateInputCB.Checked = gs.lateInputUpdates
	lateInputCB.Tooltip = "Process input after rendering"
	lateInputEvents.Handle = func(ev eui.UIEvent) {
		if ev.Type == eui.EventCheckboxChanged {
			gs.lateInputUpdates = ev.Checked
			settingsDirty = true
		}
	}
	debugFlow.AddItem(lateInputCB)

	recordStatsCB, recordStatsEvents := eui.NewCheckbox()
	recordStatsCB.Text = "Record Asset Stats"
	recordStatsCB.Size = eui.Point{X: width, Y: 24}
	recordStatsCB.Checked = gs.recordAssetStats
	recordStatsCB.Tooltip = "Track asset usage statistics"
	recordStatsEvents.Handle = func(ev eui.UIEvent) {
		if ev.Type == eui.EventCheckboxChanged {
			gs.recordAssetStats = ev.Checked
			settingsDirty = true
		}
	}
	debugFlow.AddItem(recordStatsCB)

	bubbleCB, bubbleEvents := eui.NewCheckbox()
	bubbleCB.Text = "Message Bubbles"
	bubbleCB.Size = eui.Point{X: width, Y: 24}
	bubbleCB.Checked = gs.SpeechBubbles
	bubbleCB.Tooltip = "Show speech bubbles in game"
	bubbleEvents.Handle = func(ev eui.UIEvent) {
		if ev.Type == eui.EventCheckboxChanged {
			gs.SpeechBubbles = ev.Checked
			settingsDirty = true
		}
	}
	debugFlow.AddItem(bubbleCB)

	bubbleMsgCB, bubbleMsgEvents := eui.NewCheckbox()
	bubbleMsgCB.Text = "Chat to console"
	bubbleMsgCB.Size = eui.Point{X: width, Y: 24}
	bubbleMsgCB.Checked = gs.MessagesToConsole
	bubbleMsgCB.Tooltip = "Send chat messages to console"
	bubbleMsgEvents.Handle = func(ev eui.UIEvent) {
		if ev.Type == eui.EventCheckboxChanged {
			gs.MessagesToConsole = ev.Checked
			settingsDirty = true
		}
	}
	debugFlow.AddItem(bubbleMsgCB)

	hideMoveCB, hideMoveEvents := eui.NewCheckbox()
	hideMoveCB.Text = "Hide Moving"
	hideMoveCB.Size = eui.Point{X: width, Y: 24}
	hideMoveCB.Checked = gs.hideMoving
	hideMoveCB.Tooltip = "Hide moving mobiles"
	hideMoveEvents.Handle = func(ev eui.UIEvent) {
		if ev.Type == eui.EventCheckboxChanged {
			gs.hideMoving = ev.Checked
			settingsDirty = true
		}
	}
	debugFlow.AddItem(hideMoveCB)

	hideMobCB, hideMobEvents := eui.NewCheckbox()
	hideMobCB.Text = "Hide Mobiles"
	hideMobCB.Size = eui.Point{X: width, Y: 24}
	hideMobCB.Checked = gs.hideMobiles
	hideMobCB.Tooltip = "Hide all mobiles"
	hideMobEvents.Handle = func(ev eui.UIEvent) {
		if ev.Type == eui.EventCheckboxChanged {
			gs.hideMobiles = ev.Checked
			settingsDirty = true
		}
	}
	debugFlow.AddItem(hideMobCB)

	planesCB, planesEvents := eui.NewCheckbox()
	planesCB.Text = "Show image planes"
	planesCB.Size = eui.Point{X: width, Y: 24}
	planesCB.Checked = gs.imgPlanesDebug
	planesCB.Tooltip = "Visualize image layers"
	planesEvents.Handle = func(ev eui.UIEvent) {
		if ev.Type == eui.EventCheckboxChanged {
			gs.imgPlanesDebug = ev.Checked
			settingsDirty = true
		}
	}
	debugFlow.AddItem(planesCB)
	smoothinCB, smoothinEvents := eui.NewCheckbox()
	smoothinCB.Text = "Smoothing Debug"
	smoothinCB.Size = eui.Point{X: width, Y: 24}
	smoothinCB.Checked = gs.smoothingDebug
	smoothinCB.Tooltip = "Show smoothing diagnostics"
	smoothinEvents.Handle = func(ev eui.UIEvent) {
		if ev.Type == eui.EventCheckboxChanged {
			gs.smoothingDebug = ev.Checked
			settingsDirty = true
		}
	}
	debugFlow.AddItem(smoothinCB)
	cacheLabel, _ := eui.NewText()
	cacheLabel.Text = "Caches:"
	cacheLabel.Size = eui.Point{X: width, Y: 24}
	cacheLabel.FontSize = 10
	debugFlow.AddItem(cacheLabel)

	sheetCacheLabel, _ = eui.NewText()
	sheetCacheLabel.Text = ""
	sheetCacheLabel.Size = eui.Point{X: width, Y: 24}
	sheetCacheLabel.FontSize = 10
	debugFlow.AddItem(sheetCacheLabel)

	frameCacheLabel, _ = eui.NewText()
	frameCacheLabel.Text = ""
	frameCacheLabel.Size = eui.Point{X: width, Y: 24}
	frameCacheLabel.FontSize = 10
	debugFlow.AddItem(frameCacheLabel)

	mobileCacheLabel, _ = eui.NewText()
	mobileCacheLabel.Text = ""
	mobileCacheLabel.Size = eui.Point{X: width, Y: 24}
	mobileCacheLabel.FontSize = 10
	debugFlow.AddItem(mobileCacheLabel)

	soundCacheLabel, _ = eui.NewText()
	soundCacheLabel.Text = ""
	soundCacheLabel.Size = eui.Point{X: width, Y: 24}
	soundCacheLabel.FontSize = 10
	debugFlow.AddItem(soundCacheLabel)

	mobileBlendLabel, _ = eui.NewText()
	mobileBlendLabel.Text = ""
	mobileBlendLabel.Size = eui.Point{X: width, Y: 24}
	mobileBlendLabel.FontSize = 10
	debugFlow.AddItem(mobileBlendLabel)

	pictBlendLabel, _ = eui.NewText()
	pictBlendLabel.Text = ""
	pictBlendLabel.Size = eui.Point{X: width, Y: 24}
	pictBlendLabel.FontSize = 10
	debugFlow.AddItem(pictBlendLabel)

	clearCacheBtn, clearCacheEvents := eui.NewButton()
	clearCacheBtn.Text = "Clear All Caches"
	clearCacheBtn.Size = eui.Point{X: width, Y: 24}
	clearCacheBtn.Tooltip = "Clear cached assets"
	clearCacheEvents.Handle = func(ev eui.UIEvent) {
		if ev.Type == eui.EventClick {
			clearCaches()
			updateDebugStats()
		}
	}
	debugFlow.AddItem(clearCacheBtn)
	totalCacheLabel, _ = eui.NewText()
	totalCacheLabel.Text = ""
	totalCacheLabel.Size = eui.Point{X: width, Y: 24}
	totalCacheLabel.FontSize = 10
	debugFlow.AddItem(totalCacheLabel)

	debugWin.AddItem(debugFlow)

	soundTestFlow := &eui.ItemData{ItemType: eui.ITEM_FLOW, FlowType: eui.FLOW_HORIZONTAL}

	minusTenBtn, minusTenEvents := eui.NewButton()
	minusTenBtn.Text = "--"
	minusTenBtn.Size = eui.Point{X: 24, Y: 24}
	minusTenBtn.Tooltip = "Subtract 10"
	minusTenEvents.Handle = func(ev eui.UIEvent) {
		if ev.Type == eui.EventClick {
			soundTestID -= 10
			if soundTestID < 0 {
				soundTestID = 0
			}
			updateSoundTestLabel()
			playSound(uint16(soundTestID))
		}
	}
	soundTestFlow.AddItem(minusTenBtn)

	minusBtn, minusEvents := eui.NewButton()
	minusBtn.Text = "-"
	minusBtn.Size = eui.Point{X: 24, Y: 24}
	minusBtn.Tooltip = "Subtract 1"
	minusEvents.Handle = func(ev eui.UIEvent) {
		if ev.Type == eui.EventClick {
			soundTestID--
			if soundTestID < 0 {
				soundTestID = 0
			}
			updateSoundTestLabel()
			playSound(uint16(soundTestID))
		}
	}
	soundTestFlow.AddItem(minusBtn)

	soundTestLabel, _ = eui.NewText()
	soundTestLabel.Text = "0"
	soundTestLabel.Size = eui.Point{X: 40, Y: 24}
	soundTestLabel.FontSize = 10
	soundTestFlow.AddItem(soundTestLabel)

	plusBtn, plusEvents := eui.NewButton()
	plusBtn.Text = "+"
	plusBtn.Size = eui.Point{X: 24, Y: 24}
	plusBtn.Tooltip = "Add 1"
	plusEvents.Handle = func(ev eui.UIEvent) {
		if ev.Type == eui.EventClick {
			soundTestID++
			updateSoundTestLabel()
			playSound(uint16(soundTestID))
		}
	}
	soundTestFlow.AddItem(plusBtn)

	plusTenBtn, plusTenEvents := eui.NewButton()
	plusTenBtn.Text = "++"
	plusTenBtn.Size = eui.Point{X: 24, Y: 24}
	plusTenBtn.Tooltip = "Add 10"
	plusTenEvents.Handle = func(ev eui.UIEvent) {
		if ev.Type == eui.EventClick {
			soundTestID += 10
			updateSoundTestLabel()
			playSound(uint16(soundTestID))
		}
	}
	soundTestFlow.AddItem(plusTenBtn)

	playBtn, playEvents := eui.NewButton()
	playBtn.Text = "Play"
	playBtn.Size = eui.Point{X: 40, Y: 24}
	playBtn.Tooltip = "Play sound"
	playEvents.Handle = func(ev eui.UIEvent) {
		if ev.Type == eui.EventClick {
			playSound(uint16(soundTestID))
		}
	}
	soundTestFlow.AddItem(playBtn)

	//debugFlow.AddItem(soundTestFlow)

	debugWin.AddWindow(false)
}

// updateDebugStats refreshes the cache statistics displayed in the debug window.
func updateDebugStats() {
	if debugWin == nil || !debugWin.IsOpen() {
		return
	}

	sheetCount, sheetBytes, frameCount, frameBytes, mobileCount, mobileBytes, mobileBlendCount, mobileBlendBytes, pictBlendCount, pictBlendBytes := imageCacheStats()
	soundCount, soundBytes := soundCacheStats()

	if sheetCacheLabel != nil {
		sheetCacheLabel.Text = fmt.Sprintf("Sprite Sheets: %d (%s)", sheetCount, humanize.Bytes(uint64(sheetBytes)))
		sheetCacheLabel.Dirty = true
	}
	if frameCacheLabel != nil {
		frameCacheLabel.Text = fmt.Sprintf("Animation Frames: %d (%s)", frameCount, humanize.Bytes(uint64(frameBytes)))
		frameCacheLabel.Dirty = true
	}
	if mobileCacheLabel != nil {
		mobileCacheLabel.Text = fmt.Sprintf("Mobile Animation Frames: %d (%s)", mobileCount, humanize.Bytes(uint64(mobileBytes)))
		mobileCacheLabel.Dirty = true
	}
	if mobileBlendLabel != nil {
		mobileBlendLabel.Text = fmt.Sprintf("Mobile Blend Frames: %d (%s)", mobileBlendCount, humanize.Bytes(uint64(mobileBlendBytes)))
		mobileBlendLabel.Dirty = true
	}
	if pictBlendLabel != nil {
		pictBlendLabel.Text = fmt.Sprintf("World Blend Frames: %d (%s)", pictBlendCount, humanize.Bytes(uint64(pictBlendBytes)))
		pictBlendLabel.Dirty = true
	}
	if soundCacheLabel != nil {
		soundCacheLabel.Text = fmt.Sprintf("Sounds: %d (%s)", soundCount, humanize.Bytes(uint64(soundBytes)))
		soundCacheLabel.Dirty = true
	}
	if totalCacheLabel != nil {
		totalCacheLabel.Text = fmt.Sprintf("Total: %s", humanize.Bytes(uint64(sheetBytes+frameBytes+mobileBytes+soundBytes+mobileBlendBytes+pictBlendBytes)))
		totalCacheLabel.Dirty = true
	}
}

func updateSoundTestLabel() {
	if soundTestLabel != nil {
		soundTestLabel.Text = fmt.Sprintf("%d", soundTestID)
		soundTestLabel.Dirty = true
	}
}

func makeWindowsWindow() {
	if windowsWin != nil {
		return
	}
	windowsWin = eui.NewWindow()
	windowsWin.Title = "Windows"
	windowsWin.Closable = true
	windowsWin.Resizable = false
	windowsWin.AutoSize = true
	windowsWin.Movable = true
	windowsWin.SetZone(eui.HZoneCenterLeft, eui.VZoneMiddleTop)

	flow := &eui.ItemData{ItemType: eui.ITEM_FLOW, FlowType: eui.FLOW_VERTICAL}

	playersBox, playersBoxEvents := eui.NewCheckbox()
	playersBox.Text = "Players"
	playersBox.Size = eui.Point{X: 128, Y: 24}
	playersBox.Checked = playersWin != nil
	playersBoxEvents.Handle = func(ev eui.UIEvent) {
		if ev.Type == eui.EventCheckboxChanged {
			if ev.Checked {
				playersWin.MarkOpen()
			} else {
				playersWin.Close()
			}
		}
	}
	flow.AddItem(playersBox)

	inventoryBox, inventoryBoxEvents := eui.NewCheckbox()
	inventoryBox.Text = "Inventory"
	inventoryBox.Size = eui.Point{X: 128, Y: 24}
	inventoryBox.Checked = inventoryWin != nil
	inventoryBoxEvents.Handle = func(ev eui.UIEvent) {
		if ev.Type == eui.EventCheckboxChanged {
			if ev.Checked {
				inventoryWin.MarkOpen()
			} else {
				inventoryWin.Close()
			}
		}
	}
	flow.AddItem(inventoryBox)

	chatBox, chatBoxEvents := eui.NewCheckbox()
	chatBox.Text = "Chat"
	chatBox.Size = eui.Point{X: 128, Y: 24}
	chatBox.Checked = consoleWin != nil
	chatBoxEvents.Handle = func(ev eui.UIEvent) {
		if ev.Type == eui.EventCheckboxChanged {
			if ev.Checked {
				chatWin.MarkOpen()
			} else {
				chatWin.Close()
			}
		}
	}
	flow.AddItem(chatBox)

	consoleBox, consoleBoxEvents := eui.NewCheckbox()
	consoleBox.Text = "Console"
	consoleBox.Size = eui.Point{X: 128, Y: 24}
	consoleBox.Checked = consoleWin.Open
	consoleBoxEvents.Handle = func(ev eui.UIEvent) {
		if ev.Type == eui.EventCheckboxChanged {
			if ev.Checked {
				consoleWin.MarkOpen()
			} else {
				consoleWin.Close()
			}
		}
	}
	flow.AddItem(consoleBox)

	windowsWin.AddItem(flow)
	windowsWin.AddWindow(false)

}

func makeInventoryWindow() {
	if inventoryWin != nil {
		return
	}
	inventoryWin = eui.NewWindow()
	inventoryWin.Title = "Inventory"
	inventoryWin.Closable = true
	inventoryWin.Resizable = true
	inventoryWin.Movable = true
	inventoryWin.SetZone(eui.HZoneLeft, eui.VZoneTop)
	inventoryWin.Size = eui.Point{X: 410, Y: 600}

	if gs.InventoryWindow.Size.X > 0 && gs.InventoryWindow.Size.Y > 0 {
		inventoryWin.Size = eui.Point{X: float32(gs.InventoryWindow.Size.X), Y: float32(gs.InventoryWindow.Size.Y)}
	}
	if gs.InventoryWindow.Position.X != 0 || gs.InventoryWindow.Position.Y != 0 {
		inventoryWin.Position = eui.Point{X: float32(gs.InventoryWindow.Position.X), Y: float32(gs.InventoryWindow.Position.Y)}
	} else {
		inventoryWin.Position = eui.Point{X: 0, Y: 0}
	}

	inventoryList = &eui.ItemData{ItemType: eui.ITEM_FLOW, FlowType: eui.FLOW_VERTICAL}
	title, _ := eui.NewText()
	title.Text = "Inventory"
	title.Size = eui.Point{X: 256, Y: 128}
	inventoryWin.AddItem(title)
	inventoryWin.AddItem(inventoryList)
	inventoryWin.AddWindow(false)
}

func makePlayersWindow() {
	if playersWin != nil {
		return
	}
	playersWin = eui.NewWindow()
	playersWin.Title = "Players"
	if gs.PlayersWindow.Size.X > 0 && gs.PlayersWindow.Size.Y > 0 {
		playersWin.Size = eui.Point{X: float32(gs.PlayersWindow.Size.X), Y: float32(gs.PlayersWindow.Size.Y)}
	} else {
		playersWin.Size = eui.Point{X: 410, Y: 600}
	}
	playersWin.Closable = true
	playersWin.Resizable = true
	playersWin.Movable = true
	playersWin.SetZone(eui.HZoneRight, eui.VZoneTop)
	if gs.PlayersWindow.Position.X != 0 || gs.PlayersWindow.Position.Y != 0 {
		playersWin.Position = eui.Point{X: float32(gs.PlayersWindow.Position.X), Y: float32(gs.PlayersWindow.Position.Y)}
	}

	playersList = &eui.ItemData{ItemType: eui.ITEM_FLOW, FlowType: eui.FLOW_VERTICAL}
	playersWin.AddItem(playersList)
	playersWin.AddWindow(false)
}

func makeHelpWindow() {
	if helpWin != nil {
		return
	}
	helpWin = eui.NewWindow()
	helpWin.Title = "Help"
	helpWin.Closable = true
	helpWin.Resizable = false
	helpWin.AutoSize = true
	helpWin.Movable = true
	helpWin.SetZone(eui.HZoneCenterLeft, eui.VZoneMiddleTop)
	helpFlow := &eui.ItemData{ItemType: eui.ITEM_FLOW, FlowType: eui.FLOW_VERTICAL}
	helpTexts := []string{
		"WASD or Arrow Keys - Walk",
		"Shift + Movement - Run",
		"Left Click - Walk toward cursor",
		"Click-to-Toggle Walk - Left click toggles walking",
		"Enter - Start typing / send command",
		"Escape - Cancel typing",
	}
	for _, line := range helpTexts {
		t, _ := eui.NewText()
		t.Text = line
		t.Size = eui.Point{X: 300, Y: 24}
		t.FontSize = 15
		helpFlow.AddItem(t)
	}
	helpWin.AddItem(helpFlow)
	helpWin.AddWindow(false)
}<|MERGE_RESOLUTION|>--- conflicted
+++ resolved
@@ -1047,7 +1047,6 @@
 	}
 	flow.AddItem(qualityPresetDD)
 
-<<<<<<< HEAD
 	qualityBtn, qualityEvents := eui.NewButton()
 	qualityBtn.Text = "Quality Options"
 	qualityBtn.Size = eui.Point{X: width, Y: 24}
@@ -1058,8 +1057,6 @@
 	}
 	flow.AddItem(qualityBtn)
 
-=======
->>>>>>> e26fd3d3
 	graphicsWin.AddItem(flow)
 	graphicsWin.AddWindow(false)
 }
